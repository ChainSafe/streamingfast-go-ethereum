// Copyright 2017 The go-ethereum Authors
// This file is part of the go-ethereum library.
//
// The go-ethereum library is free software: you can redistribute it and/or modify
// it under the terms of the GNU Lesser General Public License as published by
// the Free Software Foundation, either version 3 of the License, or
// (at your option) any later version.
//
// The go-ethereum library is distributed in the hope that it will be useful,
// but WITHOUT ANY WARRANTY; without even the implied warranty of
// MERCHANTABILITY or FITNESS FOR A PARTICULAR PURPOSE. See the
// GNU Lesser General Public License for more details.
//
// You should have received a copy of the GNU Lesser General Public License
// along with the go-ethereum library. If not, see <http://www.gnu.org/licenses/>.

package eth

import (
	"bytes"
	"fmt"
	"math/big"
	"reflect"
	"testing"

	"github.com/davecgh/go-spew/spew"
	"github.com/ethereum/go-ethereum/common"
	"github.com/ethereum/go-ethereum/core/rawdb"
	"github.com/ethereum/go-ethereum/core/state"
	"github.com/ethereum/go-ethereum/core/types"
	"github.com/ethereum/go-ethereum/crypto"
	"github.com/ethereum/go-ethereum/trie"
	"golang.org/x/exp/slices"
)

var dumper = spew.ConfigState{Indent: "    "}

func accountRangeTest(t *testing.T, trie *state.Trie, statedb *state.StateDB, start common.Hash, requestedNum int, expectedNum int) state.IteratorDump {
	result := statedb.IteratorDump(&state.DumpConfig{
		SkipCode:          true,
		SkipStorage:       true,
		OnlyWithAddresses: false,
		Start:             start.Bytes(),
		Max:               uint64(requestedNum),
	})

	if len(result.Accounts) != expectedNum {
		t.Fatalf("expected %d results, got %d", expectedNum, len(result.Accounts))
	}
	for address := range result.Accounts {
		if address == (common.Address{}) {
			t.Fatalf("empty address returned")
		}
		if !statedb.Exist(address) {
			t.Fatalf("account not found in state %s", address.Hex())
		}
	}
	return result
}

func TestAccountRange(t *testing.T) {
	t.Parallel()

	var (
		statedb = state.NewDatabaseWithConfig(rawdb.NewMemoryDatabase(), &trie.Config{Preimages: true})
		sdb, _  = state.New(types.EmptyRootHash, statedb, nil)
		addrs   = [AccountRangeMaxResults * 2]common.Address{}
		m       = map[common.Address]bool{}
	)

	for i := range addrs {
		hash := common.HexToHash(fmt.Sprintf("%x", i))
		addr := common.BytesToAddress(crypto.Keccak256Hash(hash.Bytes()).Bytes())
		addrs[i] = addr
<<<<<<< HEAD
		state.SetBalance(addrs[i], big.NewInt(1), 0x0)
=======
		sdb.SetBalance(addrs[i], big.NewInt(1))
>>>>>>> 2274a03e
		if _, ok := m[addr]; ok {
			t.Fatalf("bad")
		} else {
			m[addr] = true
		}
	}
	root, _ := sdb.Commit(0, true)
	sdb, _ = state.New(root, statedb, nil)

	trie, err := statedb.OpenTrie(root)
	if err != nil {
		t.Fatal(err)
	}
	accountRangeTest(t, &trie, sdb, common.Hash{}, AccountRangeMaxResults/2, AccountRangeMaxResults/2)
	// test pagination
	firstResult := accountRangeTest(t, &trie, sdb, common.Hash{}, AccountRangeMaxResults, AccountRangeMaxResults)
	secondResult := accountRangeTest(t, &trie, sdb, common.BytesToHash(firstResult.Next), AccountRangeMaxResults, AccountRangeMaxResults)

	hList := make([]common.Hash, 0)
	for addr1 := range firstResult.Accounts {
		// If address is empty, then it makes no sense to compare
		// them as they might be two different accounts.
		if addr1 == (common.Address{}) {
			continue
		}
		if _, duplicate := secondResult.Accounts[addr1]; duplicate {
			t.Fatalf("pagination test failed:  results should not overlap")
		}
		hList = append(hList, crypto.Keccak256Hash(addr1.Bytes()))
	}
	// Test to see if it's possible to recover from the middle of the previous
	// set and get an even split between the first and second sets.
	slices.SortFunc(hList, common.Hash.Less)
	middleH := hList[AccountRangeMaxResults/2]
	middleResult := accountRangeTest(t, &trie, sdb, middleH, AccountRangeMaxResults, AccountRangeMaxResults)
	missing, infirst, insecond := 0, 0, 0
	for h := range middleResult.Accounts {
		if _, ok := firstResult.Accounts[h]; ok {
			infirst++
		} else if _, ok := secondResult.Accounts[h]; ok {
			insecond++
		} else {
			missing++
		}
	}
	if missing != 0 {
		t.Fatalf("%d hashes in the 'middle' set were neither in the first not the second set", missing)
	}
	if infirst != AccountRangeMaxResults/2 {
		t.Fatalf("Imbalance in the number of first-test results: %d != %d", infirst, AccountRangeMaxResults/2)
	}
	if insecond != AccountRangeMaxResults/2 {
		t.Fatalf("Imbalance in the number of second-test results: %d != %d", insecond, AccountRangeMaxResults/2)
	}
}

func TestEmptyAccountRange(t *testing.T) {
	t.Parallel()

	var (
		statedb = state.NewDatabase(rawdb.NewMemoryDatabase())
		st, _   = state.New(types.EmptyRootHash, statedb, nil)
	)
	// Commit(although nothing to flush) and re-init the statedb
	st.Commit(0, true)
	st, _ = state.New(types.EmptyRootHash, statedb, nil)

	results := st.IteratorDump(&state.DumpConfig{
		SkipCode:          true,
		SkipStorage:       true,
		OnlyWithAddresses: true,
		Max:               uint64(AccountRangeMaxResults),
	})
	if bytes.Equal(results.Next, (common.Hash{}).Bytes()) {
		t.Fatalf("Empty results should not return a second page")
	}
	if len(results.Accounts) != 0 {
		t.Fatalf("Empty state should not return addresses: %v", results.Accounts)
	}
}

func TestStorageRangeAt(t *testing.T) {
	t.Parallel()

	// Create a state where account 0x010000... has a few storage entries.
	var (
		state, _ = state.New(types.EmptyRootHash, state.NewDatabase(rawdb.NewMemoryDatabase()), nil)
		addr     = common.Address{0x01}
		keys     = []common.Hash{ // hashes of Keys of storage
			common.HexToHash("340dd630ad21bf010b4e676dbfa9ba9a02175262d1fa356232cfde6cb5b47ef2"),
			common.HexToHash("426fcb404ab2d5d8e61a3d918108006bbb0a9be65e92235bb10eefbdb6dcd053"),
			common.HexToHash("48078cfed56339ea54962e72c37c7f588fc4f8e5bc173827ba75cb10a63a96a5"),
			common.HexToHash("5723d2c3a83af9b735e3b7f21531e5623d183a9095a56604ead41f3582fdfb75"),
		}
		storage = storageMap{
			keys[0]: {Key: &common.Hash{0x02}, Value: common.Hash{0x01}},
			keys[1]: {Key: &common.Hash{0x04}, Value: common.Hash{0x02}},
			keys[2]: {Key: &common.Hash{0x01}, Value: common.Hash{0x03}},
			keys[3]: {Key: &common.Hash{0x03}, Value: common.Hash{0x04}},
		}
	)
	for _, entry := range storage {
		state.SetState(addr, *entry.Key, entry.Value)
	}

	// Check a few combinations of limit and start/end.
	tests := []struct {
		start []byte
		limit int
		want  StorageRangeResult
	}{
		{
			start: []byte{}, limit: 0,
			want: StorageRangeResult{storageMap{}, &keys[0]},
		},
		{
			start: []byte{}, limit: 100,
			want: StorageRangeResult{storage, nil},
		},
		{
			start: []byte{}, limit: 2,
			want: StorageRangeResult{storageMap{keys[0]: storage[keys[0]], keys[1]: storage[keys[1]]}, &keys[2]},
		},
		{
			start: []byte{0x00}, limit: 4,
			want: StorageRangeResult{storage, nil},
		},
		{
			start: []byte{0x40}, limit: 2,
			want: StorageRangeResult{storageMap{keys[1]: storage[keys[1]], keys[2]: storage[keys[2]]}, &keys[3]},
		},
	}
	for _, test := range tests {
		tr, err := state.StorageTrie(addr)
		if err != nil {
			t.Error(err)
		}
		result, err := storageRangeAt(tr, test.start, test.limit)
		if err != nil {
			t.Error(err)
		}
		if !reflect.DeepEqual(result, test.want) {
			t.Fatalf("wrong result for range %#x.., limit %d:\ngot %s\nwant %s",
				test.start, test.limit, dumper.Sdump(result), dumper.Sdump(&test.want))
		}
	}
}<|MERGE_RESOLUTION|>--- conflicted
+++ resolved
@@ -72,11 +72,7 @@
 		hash := common.HexToHash(fmt.Sprintf("%x", i))
 		addr := common.BytesToAddress(crypto.Keccak256Hash(hash.Bytes()).Bytes())
 		addrs[i] = addr
-<<<<<<< HEAD
-		state.SetBalance(addrs[i], big.NewInt(1), 0x0)
-=======
-		sdb.SetBalance(addrs[i], big.NewInt(1))
->>>>>>> 2274a03e
+		sdb.SetBalance(addrs[i], big.NewInt(1), 0x0)
 		if _, ok := m[addr]; ok {
 			t.Fatalf("bad")
 		} else {
