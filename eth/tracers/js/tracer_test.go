--- conflicted
+++ resolved
@@ -181,18 +181,11 @@
 	if err != nil {
 		t.Fatal(err)
 	}
-<<<<<<< HEAD
-	// env := vm.NewEVM(vm.BlockContext{BlockNumber: big.NewInt(1)}, vm.TxContext{GasPrice: big.NewInt(1)}, &dummyStatedb{}, params.TestChainConfig, vm.Config{Tracer: tracer})
 	scope := &vm.ScopeContext{
 		Contract: vm.NewContract(&account{}, &account{}, big.NewInt(0), 0),
 	}
-=======
-	scope := &vm.ScopeContext{
-		Contract: vm.NewContract(&account{}, &account{}, big.NewInt(0), 0),
-	}
 	env := vm.NewEVM(vm.BlockContext{BlockNumber: big.NewInt(1)}, vm.TxContext{GasPrice: big.NewInt(1)}, &dummyStatedb{}, params.TestChainConfig, vm.Config{Tracer: tracer})
 	tracer.CaptureTxStart(env, types.NewTx(&types.LegacyTx{}))
->>>>>>> 09ee1977
 	tracer.CaptureStart(common.Address{}, common.Address{}, false, []byte{}, 0, big.NewInt(0))
 	tracer.CaptureState(0, 0, 0, 0, scope, nil, 0, nil)
 	timeout := errors.New("stahp")
@@ -213,12 +206,8 @@
 		if err != nil {
 			t.Fatal(err)
 		}
-<<<<<<< HEAD
-		// env := vm.NewEVM(vm.BlockContext{BlockNumber: big.NewInt(1)}, vm.TxContext{GasPrice: big.NewInt(100)}, &dummyStatedb{}, params.TestChainConfig, vm.Config{Tracer: tracer})
-=======
 		env := vm.NewEVM(vm.BlockContext{BlockNumber: big.NewInt(1)}, vm.TxContext{GasPrice: big.NewInt(100)}, &dummyStatedb{}, params.TestChainConfig, vm.Config{Tracer: tracer})
 		tracer.CaptureTxStart(env, types.NewTx(&types.LegacyTx{}))
->>>>>>> 09ee1977
 		tracer.CaptureStart(common.Address{}, common.Address{}, false, []byte{}, 1000, big.NewInt(0))
 		tracer.CaptureEnd(nil, 0, nil)
 		ret, err := tracer.GetResult()
