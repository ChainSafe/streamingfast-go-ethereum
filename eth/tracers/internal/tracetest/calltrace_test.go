--- conflicted
+++ resolved
@@ -141,13 +141,9 @@
 				}
 				triedb, _, statedb = tests.MakePreState(rawdb.NewMemoryDatabase(), test.Genesis.Alloc, false, rawdb.HashScheme)
 			)
-<<<<<<< HEAD
+			triedb.Close()
+
 			tracer, err := directory.DefaultDirectory.New(tracerName, new(directory.Context), test.TracerConfig)
-=======
-			triedb.Close()
-
-			tracer, err := tracers.DefaultDirectory.New(tracerName, new(tracers.Context), test.TracerConfig)
->>>>>>> 43df6122
 			if err != nil {
 				t.Fatalf("failed to create call tracer: %v", err)
 			}
@@ -384,8 +380,8 @@
 					origin: core.GenesisAccount{
 						Balance: big.NewInt(500000000000000),
 					},
-<<<<<<< HEAD
-				}, false)
+				}, false, rawdb.HashScheme)
+			defer triedb.Close()
 			statedb.SetLogger(tc.tracer)
 			tx, err := types.SignNewTx(key, signer, &types.LegacyTx{
 				To:       &to,
@@ -395,21 +391,6 @@
 			})
 			if err != nil {
 				t.Fatalf("test %v: failed to sign transaction: %v", tc.name, err)
-=======
-				}, false, rawdb.HashScheme)
-			defer triedb.Close()
-
-			evm := vm.NewEVM(context, txContext, statedb, params.MainnetChainConfig, vm.Config{Tracer: tc.tracer})
-			msg := &core.Message{
-				To:                &to,
-				From:              origin,
-				Value:             big.NewInt(0),
-				GasLimit:          80000,
-				GasPrice:          big.NewInt(0),
-				GasFeeCap:         big.NewInt(0),
-				GasTipCap:         big.NewInt(0),
-				SkipAccountChecks: false,
->>>>>>> 43df6122
 			}
 			txContext := vm.TxContext{
 				Origin:   origin,
