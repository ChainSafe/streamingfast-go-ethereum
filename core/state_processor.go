--- conflicted
+++ resolved
@@ -17,11 +17,8 @@
 package core
 
 import (
-<<<<<<< HEAD
 	"fmt"
-=======
 	"math/big"
->>>>>>> 703917a6
 
 	"github.com/ethereum/go-ethereum/common"
 	"github.com/ethereum/go-ethereum/consensus"
