--- conflicted
+++ resolved
@@ -25,10 +25,6 @@
 	"github.com/ethereum/go-ethereum/core/types"
 	"github.com/ethereum/go-ethereum/core/vm"
 	"github.com/ethereum/go-ethereum/deepmind"
-<<<<<<< HEAD
-=======
-	"github.com/ethereum/go-ethereum/log"
->>>>>>> 2dc33900
 	"github.com/ethereum/go-ethereum/params"
 )
 
@@ -164,11 +160,7 @@
 		data:     msg.Data(),
 		state:    evm.StateDB,
 
-<<<<<<< HEAD
 		dmContext: dmContext,
-=======
-		dmContext: evm.DeepmindContext(),
->>>>>>> 2dc33900
 	}
 }
 
@@ -180,7 +172,7 @@
 // indicates a core error meaning that the message would always fail for that particular
 // state and would never be accepted within a block.
 func ApplyMessage(evm *vm.EVM, msg Message, gp *GasPool) (*ExecutionResult, error) {
-	return NewStateTransition(evm, msg, gp, evm.DeepmindPrinter()).TransitionDb()
+	return NewStateTransition(evm, msg, gp, evm.DeepmindContext()).TransitionDb()
 }
 
 // to returns the recipient of the message.
@@ -191,22 +183,6 @@
 	return *st.msg.To()
 }
 
-<<<<<<< HEAD
-=======
-func (st *StateTransition) useGas(amount uint64, reason deepmind.GasChangeReason) error {
-	if st.gas < amount {
-		return vm.ErrOutOfGas
-	}
-
-	if st.dmContext.Enabled() {
-		st.dmContext.RecordGasConsume(st.gas, amount, reason)
-	}
-	st.gas -= amount
-
-	return nil
-}
-
->>>>>>> 2dc33900
 func (st *StateTransition) buyGas() error {
 	mgval := new(big.Int).Mul(new(big.Int).SetUint64(st.msg.Gas()), st.gasPrice)
 	if have, want := st.state.GetBalance(st.msg.From()), mgval; have.Cmp(want) < 0 {
@@ -271,18 +247,12 @@
 	homestead := st.evm.ChainConfig().IsHomestead(st.evm.Context.BlockNumber)
 	istanbul := st.evm.ChainConfig().IsIstanbul(st.evm.Context.BlockNumber)
 	contractCreation := msg.To() == nil
-<<<<<<< HEAD
 
 	// Check clauses 4-5, subtract intrinsic gas if everything is correct
 	gas, err := IntrinsicGas(st.data, st.msg.AccessList(), contractCreation, homestead, istanbul)
-=======
-	// Pay intrinsic gas
-	gas, err := IntrinsicGas(st.data, contractCreation, homestead, istanbul)
->>>>>>> 2dc33900
 	if err != nil {
 		return nil, err
 	}
-<<<<<<< HEAD
 	if st.gas < gas {
 		return nil, fmt.Errorf("%w: have %d, want %d", ErrIntrinsicGas, st.gas, gas)
 	}
@@ -300,10 +270,6 @@
 	// Set up the initial access list.
 	if st.evm.ChainConfig().IsBerlin(st.evm.Context.BlockNumber) {
 		st.state.PrepareAccessList(msg.From(), msg.To(), st.evm.ActivePrecompiles(), msg.AccessList())
-=======
-	if err = st.useGas(gas, deepmind.GasChangeReason("intrinsic_gas")); err != nil {
-		return nil, 0, false, err
->>>>>>> 2dc33900
 	}
 
 	var (
@@ -315,26 +281,10 @@
 	} else {
 		// Increment the nonce for the next transaction
 		st.state.SetNonce(msg.From(), st.state.GetNonce(sender.Address())+1, st.dmContext)
-<<<<<<< HEAD
 		ret, st.gas, vmerr = st.evm.Call(sender, st.to(), st.data, st.gas, st.value)
 	}
 	st.refundGas()
 	st.state.AddBalance(st.evm.Context.Coinbase, new(big.Int).Mul(new(big.Int).SetUint64(st.gasUsed()), st.gasPrice), false, st.dmContext, deepmind.BalanceChangeReason("reward_transaction_fee"))
-=======
-		ret, st.gas, vmerr = evm.Call(sender, st.to(), st.data, st.gas, st.value)
-	}
-	if vmerr != nil {
-		log.Debug("VM returned with error", "err", vmerr)
-		// The only possible consensus-error would be if there wasn't
-		// sufficient balance to make the transfer happen. The first
-		// balance transfer may never fail.
-		if vmerr == vm.ErrInsufficientBalance {
-			return nil, 0, false, vmerr
-		}
-	}
-	st.refundGas()
-	st.state.AddBalance(st.evm.Coinbase, new(big.Int).Mul(new(big.Int).SetUint64(st.gasUsed()), st.gasPrice), false, st.dmContext, deepmind.BalanceChangeReason("reward_transaction_fee"))
->>>>>>> 2dc33900
 
 	return &ExecutionResult{
 		UsedGas:    st.gasUsed(),
