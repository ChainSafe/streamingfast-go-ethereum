--- conflicted
+++ resolved
@@ -469,11 +469,7 @@
 	st.state.AddBalance(st.msg.From, remaining, state.BalanceChangeGasRefund)
 
 	if st.evm.Config.Tracer != nil && st.gasRemaining > 0 {
-<<<<<<< HEAD
-		st.evm.Config.Tracer.OnGasChange(st.gasRemaining, 0, vm.GasChangeTxBuyBack)
-=======
 		st.evm.Config.Tracer.OnGasChange(st.gasRemaining, 0, vm.GasChangeTxLeftOverReturned)
->>>>>>> ff3c15ff
 	}
 
 	// Also return remaining gas to the block gas counter so it is
