--- conflicted
+++ resolved
@@ -143,11 +143,7 @@
 	}
 	for addr, account := range *ga {
 		if account.Balance != nil {
-<<<<<<< HEAD
-			statedb.AddBalance(addr, account.Balance, false, state.BalanceIncreaseGenesisBalance)
-=======
-			statedb.AddBalance(addr, uint256.MustFromBig(account.Balance), state.BalanceIncreaseGenesisBalance)
->>>>>>> 3078dfe8
+			statedb.AddBalance(addr, uint256.MustFromBig(account.Balance), false, state.BalanceIncreaseGenesisBalance)
 		}
 		statedb.SetCode(addr, account.Code)
 		statedb.SetNonce(addr, account.Nonce)
@@ -170,11 +166,7 @@
 		if account.Balance != nil {
 			// This is not actually logged via tracer because OnGenesisBlock
 			// already captures the allocations.
-<<<<<<< HEAD
-			statedb.AddBalance(addr, account.Balance, false, state.BalanceIncreaseGenesisBalance)
-=======
-			statedb.AddBalance(addr, uint256.MustFromBig(account.Balance), state.BalanceIncreaseGenesisBalance)
->>>>>>> 3078dfe8
+			statedb.AddBalance(addr, uint256.MustFromBig(account.Balance), false, state.BalanceIncreaseGenesisBalance)
 		}
 		statedb.SetCode(addr, account.Code)
 		statedb.SetNonce(addr, account.Nonce)
