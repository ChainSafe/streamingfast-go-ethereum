// Copyright 2016 The go-ethereum Authors
// This file is part of the go-ethereum library.
//
// The go-ethereum library is free software: you can redistribute it and/or modify
// it under the terms of the GNU Lesser General Public License as published by
// the Free Software Foundation, either version 3 of the License, or
// (at your option) any later version.
//
// The go-ethereum library is distributed in the hope that it will be useful,
// but WITHOUT ANY WARRANTY; without even the implied warranty of
// MERCHANTABILITY or FITNESS FOR A PARTICULAR PURPOSE. See the
// GNU Lesser General Public License for more details.
//
// You should have received a copy of the GNU Lesser General Public License
// along with the go-ethereum library. If not, see <http://www.gnu.org/licenses/>.

package state

import (
	"bytes"
	"encoding/binary"
	"errors"
	"fmt"
	"math"
	"math/big"
	"math/rand"
	"reflect"
	"strings"
	"sync"
	"testing"
	"testing/quick"

	"github.com/ethereum/go-ethereum/common"
	"github.com/ethereum/go-ethereum/core/rawdb"
	"github.com/ethereum/go-ethereum/core/state/snapshot"
	"github.com/ethereum/go-ethereum/core/types"
	"github.com/ethereum/go-ethereum/crypto"
	"github.com/ethereum/go-ethereum/trie"
)

// Tests that updating a state trie does not leak any database writes prior to
// actually committing the state.
func TestUpdateLeaks(t *testing.T) {
	// Create an empty state database
	db := rawdb.NewMemoryDatabase()
	state, _ := New(types.EmptyRootHash, NewDatabase(db), nil)

	// Update it with some accounts
	for i := byte(0); i < 255; i++ {
		addr := common.BytesToAddress([]byte{i})
		state.AddBalance(addr, big.NewInt(int64(11*i)), 0x0)
		state.SetNonce(addr, uint64(42*i))
		if i%2 == 0 {
			state.SetState(addr, common.BytesToHash([]byte{i, i, i}), common.BytesToHash([]byte{i, i, i, i}))
		}
		if i%3 == 0 {
			state.SetCode(addr, []byte{i, i, i, i, i})
		}
	}

	root := state.IntermediateRoot(false)
	if err := state.Database().TrieDB().Commit(root, false); err != nil {
		t.Errorf("can not commit trie %v to persistent database", root.Hex())
	}

	// Ensure that no data was leaked into the database
	it := db.NewIterator(nil, nil)
	for it.Next() {
		t.Errorf("State leaked into database: %x -> %x", it.Key(), it.Value())
	}
	it.Release()
}

// Tests that no intermediate state of an object is stored into the database,
// only the one right before the commit.
func TestIntermediateLeaks(t *testing.T) {
	// Create two state databases, one transitioning to the final state, the other final from the beginning
	transDb := rawdb.NewMemoryDatabase()
	finalDb := rawdb.NewMemoryDatabase()
	transState, _ := New(types.EmptyRootHash, NewDatabase(transDb), nil)
	finalState, _ := New(types.EmptyRootHash, NewDatabase(finalDb), nil)

	modify := func(state *StateDB, addr common.Address, i, tweak byte) {
		state.SetBalance(addr, big.NewInt(int64(11*i)+int64(tweak)), 0x0)
		state.SetNonce(addr, uint64(42*i+tweak))
		if i%2 == 0 {
			state.SetState(addr, common.Hash{i, i, i, 0}, common.Hash{})
			state.SetState(addr, common.Hash{i, i, i, tweak}, common.Hash{i, i, i, i, tweak})
		}
		if i%3 == 0 {
			state.SetCode(addr, []byte{i, i, i, i, i, tweak})
		}
	}

	// Modify the transient state.
	for i := byte(0); i < 255; i++ {
		modify(transState, common.Address{i}, i, 0)
	}
	// Write modifications to trie.
	transState.IntermediateRoot(false)

	// Overwrite all the data with new values in the transient database.
	for i := byte(0); i < 255; i++ {
		modify(transState, common.Address{i}, i, 99)
		modify(finalState, common.Address{i}, i, 99)
	}

	// Commit and cross check the databases.
	transRoot, err := transState.Commit(0, false)
	if err != nil {
		t.Fatalf("failed to commit transition state: %v", err)
	}
	if err = transState.Database().TrieDB().Commit(transRoot, false); err != nil {
		t.Errorf("can not commit trie %v to persistent database", transRoot.Hex())
	}

	finalRoot, err := finalState.Commit(0, false)
	if err != nil {
		t.Fatalf("failed to commit final state: %v", err)
	}
	if err = finalState.Database().TrieDB().Commit(finalRoot, false); err != nil {
		t.Errorf("can not commit trie %v to persistent database", finalRoot.Hex())
	}

	it := finalDb.NewIterator(nil, nil)
	for it.Next() {
		key, fvalue := it.Key(), it.Value()
		tvalue, err := transDb.Get(key)
		if err != nil {
			t.Errorf("entry missing from the transition database: %x -> %x", key, fvalue)
		}
		if !bytes.Equal(fvalue, tvalue) {
			t.Errorf("value mismatch at key %x: %x in transition database, %x in final database", key, tvalue, fvalue)
		}
	}
	it.Release()

	it = transDb.NewIterator(nil, nil)
	for it.Next() {
		key, tvalue := it.Key(), it.Value()
		fvalue, err := finalDb.Get(key)
		if err != nil {
			t.Errorf("extra entry in the transition database: %x -> %x", key, it.Value())
		}
		if !bytes.Equal(fvalue, tvalue) {
			t.Errorf("value mismatch at key %x: %x in transition database, %x in final database", key, tvalue, fvalue)
		}
	}
}

// TestCopy tests that copying a StateDB object indeed makes the original and
// the copy independent of each other. This test is a regression test against
// https://github.com/ethereum/go-ethereum/pull/15549.
func TestCopy(t *testing.T) {
	// Create a random state test to copy and modify "independently"
	orig, _ := New(types.EmptyRootHash, NewDatabase(rawdb.NewMemoryDatabase()), nil)

	for i := byte(0); i < 255; i++ {
		obj := orig.GetOrNewStateObject(common.BytesToAddress([]byte{i}))
		obj.AddBalance(big.NewInt(int64(i)), 0x0)
		orig.updateStateObject(obj)
	}
	orig.Finalise(false)

	// Copy the state
	copy := orig.Copy()

	// Copy the copy state
	ccopy := copy.Copy()

	// modify all in memory
	for i := byte(0); i < 255; i++ {
		origObj := orig.GetOrNewStateObject(common.BytesToAddress([]byte{i}))
		copyObj := copy.GetOrNewStateObject(common.BytesToAddress([]byte{i}))
		ccopyObj := ccopy.GetOrNewStateObject(common.BytesToAddress([]byte{i}))

		origObj.AddBalance(big.NewInt(2*int64(i)), 0x0)
		copyObj.AddBalance(big.NewInt(3*int64(i)), 0x0)
		ccopyObj.AddBalance(big.NewInt(4*int64(i)), 0x0)

		orig.updateStateObject(origObj)
		copy.updateStateObject(copyObj)
		ccopy.updateStateObject(copyObj)
	}

	// Finalise the changes on all concurrently
	finalise := func(wg *sync.WaitGroup, db *StateDB) {
		defer wg.Done()
		db.Finalise(true)
	}

	var wg sync.WaitGroup
	wg.Add(3)
	go finalise(&wg, orig)
	go finalise(&wg, copy)
	go finalise(&wg, ccopy)
	wg.Wait()

	// Verify that the three states have been updated independently
	for i := byte(0); i < 255; i++ {
		origObj := orig.GetOrNewStateObject(common.BytesToAddress([]byte{i}))
		copyObj := copy.GetOrNewStateObject(common.BytesToAddress([]byte{i}))
		ccopyObj := ccopy.GetOrNewStateObject(common.BytesToAddress([]byte{i}))

		if want := big.NewInt(3 * int64(i)); origObj.Balance().Cmp(want) != 0 {
			t.Errorf("orig obj %d: balance mismatch: have %v, want %v", i, origObj.Balance(), want)
		}
		if want := big.NewInt(4 * int64(i)); copyObj.Balance().Cmp(want) != 0 {
			t.Errorf("copy obj %d: balance mismatch: have %v, want %v", i, copyObj.Balance(), want)
		}
		if want := big.NewInt(5 * int64(i)); ccopyObj.Balance().Cmp(want) != 0 {
			t.Errorf("copy obj %d: balance mismatch: have %v, want %v", i, ccopyObj.Balance(), want)
		}
	}
}

func TestSnapshotRandom(t *testing.T) {
	config := &quick.Config{MaxCount: 1000}
	err := quick.Check((*snapshotTest).run, config)
	if cerr, ok := err.(*quick.CheckError); ok {
		test := cerr.In[0].(*snapshotTest)
		t.Errorf("%v:\n%s", test.err, test)
	} else if err != nil {
		t.Error(err)
	}
}

// A snapshotTest checks that reverting StateDB snapshots properly undoes all changes
// captured by the snapshot. Instances of this test with pseudorandom content are created
// by Generate.
//
// The test works as follows:
//
// A new state is created and all actions are applied to it. Several snapshots are taken
// in between actions. The test then reverts each snapshot. For each snapshot the actions
// leading up to it are replayed on a fresh, empty state. The behaviour of all public
// accessor methods on the reverted state must match the return value of the equivalent
// methods on the replayed state.
type snapshotTest struct {
	addrs     []common.Address // all account addresses
	actions   []testAction     // modifications to the state
	snapshots []int            // actions indexes at which snapshot is taken
	err       error            // failure details are reported through this field
}

type testAction struct {
	name   string
	fn     func(testAction, *StateDB)
	args   []int64
	noAddr bool
}

// newTestAction creates a random action that changes state.
func newTestAction(addr common.Address, r *rand.Rand) testAction {
	actions := []testAction{
		{
			name: "SetBalance",
			fn: func(a testAction, s *StateDB) {
				s.SetBalance(addr, big.NewInt(a.args[0]), 0x0)
			},
			args: make([]int64, 1),
		},
		{
			name: "AddBalance",
			fn: func(a testAction, s *StateDB) {
				s.AddBalance(addr, big.NewInt(a.args[0]), 0x0)
			},
			args: make([]int64, 1),
		},
		{
			name: "SetNonce",
			fn: func(a testAction, s *StateDB) {
				s.SetNonce(addr, uint64(a.args[0]))
			},
			args: make([]int64, 1),
		},
		{
			name: "SetState",
			fn: func(a testAction, s *StateDB) {
				var key, val common.Hash
				binary.BigEndian.PutUint16(key[:], uint16(a.args[0]))
				binary.BigEndian.PutUint16(val[:], uint16(a.args[1]))
				s.SetState(addr, key, val)
			},
			args: make([]int64, 2),
		},
		{
			name: "SetCode",
			fn: func(a testAction, s *StateDB) {
				code := make([]byte, 16)
				binary.BigEndian.PutUint64(code, uint64(a.args[0]))
				binary.BigEndian.PutUint64(code[8:], uint64(a.args[1]))
				s.SetCode(addr, code)
			},
			args: make([]int64, 2),
		},
		{
			name: "CreateAccount",
			fn: func(a testAction, s *StateDB) {
				s.CreateAccount(addr)
			},
		},
		{
			name: "SelfDestruct",
			fn: func(a testAction, s *StateDB) {
				s.SelfDestruct(addr)
			},
		},
		{
			name: "AddRefund",
			fn: func(a testAction, s *StateDB) {
				s.AddRefund(uint64(a.args[0]))
			},
			args:   make([]int64, 1),
			noAddr: true,
		},
		{
			name: "AddLog",
			fn: func(a testAction, s *StateDB) {
				data := make([]byte, 2)
				binary.BigEndian.PutUint16(data, uint16(a.args[0]))
				s.AddLog(&types.Log{Address: addr, Data: data})
			},
			args: make([]int64, 1),
		},
		{
			name: "AddPreimage",
			fn: func(a testAction, s *StateDB) {
				preimage := []byte{1}
				hash := common.BytesToHash(preimage)
				s.AddPreimage(hash, preimage)
			},
			args: make([]int64, 1),
		},
		{
			name: "AddAddressToAccessList",
			fn: func(a testAction, s *StateDB) {
				s.AddAddressToAccessList(addr)
			},
		},
		{
			name: "AddSlotToAccessList",
			fn: func(a testAction, s *StateDB) {
				s.AddSlotToAccessList(addr,
					common.Hash{byte(a.args[0])})
			},
			args: make([]int64, 1),
		},
		{
			name: "SetTransientState",
			fn: func(a testAction, s *StateDB) {
				var key, val common.Hash
				binary.BigEndian.PutUint16(key[:], uint16(a.args[0]))
				binary.BigEndian.PutUint16(val[:], uint16(a.args[1]))
				s.SetTransientState(addr, key, val)
			},
			args: make([]int64, 2),
		},
	}
	action := actions[r.Intn(len(actions))]
	var nameargs []string
	if !action.noAddr {
		nameargs = append(nameargs, addr.Hex())
	}
	for i := range action.args {
		action.args[i] = rand.Int63n(100)
		nameargs = append(nameargs, fmt.Sprint(action.args[i]))
	}
	action.name += strings.Join(nameargs, ", ")
	return action
}

// Generate returns a new snapshot test of the given size. All randomness is
// derived from r.
func (*snapshotTest) Generate(r *rand.Rand, size int) reflect.Value {
	// Generate random actions.
	addrs := make([]common.Address, 50)
	for i := range addrs {
		addrs[i][0] = byte(i)
	}
	actions := make([]testAction, size)
	for i := range actions {
		addr := addrs[r.Intn(len(addrs))]
		actions[i] = newTestAction(addr, r)
	}
	// Generate snapshot indexes.
	nsnapshots := int(math.Sqrt(float64(size)))
	if size > 0 && nsnapshots == 0 {
		nsnapshots = 1
	}
	snapshots := make([]int, nsnapshots)
	snaplen := len(actions) / nsnapshots
	for i := range snapshots {
		// Try to place the snapshots some number of actions apart from each other.
		snapshots[i] = (i * snaplen) + r.Intn(snaplen)
	}
	return reflect.ValueOf(&snapshotTest{addrs, actions, snapshots, nil})
}

func (test *snapshotTest) String() string {
	out := new(bytes.Buffer)
	sindex := 0
	for i, action := range test.actions {
		if len(test.snapshots) > sindex && i == test.snapshots[sindex] {
			fmt.Fprintf(out, "---- snapshot %d ----\n", sindex)
			sindex++
		}
		fmt.Fprintf(out, "%4d: %s\n", i, action.name)
	}
	return out.String()
}

func (test *snapshotTest) run() bool {
	// Run all actions and create snapshots.
	var (
		state, _     = New(types.EmptyRootHash, NewDatabase(rawdb.NewMemoryDatabase()), nil)
		snapshotRevs = make([]int, len(test.snapshots))
		sindex       = 0
	)
	for i, action := range test.actions {
		if len(test.snapshots) > sindex && i == test.snapshots[sindex] {
			snapshotRevs[sindex] = state.Snapshot()
			sindex++
		}
		action.fn(action, state)
	}
	// Revert all snapshots in reverse order. Each revert must yield a state
	// that is equivalent to fresh state with all actions up the snapshot applied.
	for sindex--; sindex >= 0; sindex-- {
		checkstate, _ := New(types.EmptyRootHash, state.Database(), nil)
		for _, action := range test.actions[:test.snapshots[sindex]] {
			action.fn(action, checkstate)
		}
		state.RevertToSnapshot(snapshotRevs[sindex])
		if err := test.checkEqual(state, checkstate); err != nil {
			test.err = fmt.Errorf("state mismatch after revert to snapshot %d\n%v", sindex, err)
			return false
		}
	}
	return true
}

// checkEqual checks that methods of state and checkstate return the same values.
func (test *snapshotTest) checkEqual(state, checkstate *StateDB) error {
	for _, addr := range test.addrs {
		var err error
		checkeq := func(op string, a, b interface{}) bool {
			if err == nil && !reflect.DeepEqual(a, b) {
				err = fmt.Errorf("got %s(%s) == %v, want %v", op, addr.Hex(), a, b)
				return false
			}
			return true
		}
		// Check basic accessor methods.
		checkeq("Exist", state.Exist(addr), checkstate.Exist(addr))
		checkeq("HasSelfdestructed", state.HasSelfDestructed(addr), checkstate.HasSelfDestructed(addr))
		checkeq("GetBalance", state.GetBalance(addr), checkstate.GetBalance(addr))
		checkeq("GetNonce", state.GetNonce(addr), checkstate.GetNonce(addr))
		checkeq("GetCode", state.GetCode(addr), checkstate.GetCode(addr))
		checkeq("GetCodeHash", state.GetCodeHash(addr), checkstate.GetCodeHash(addr))
		checkeq("GetCodeSize", state.GetCodeSize(addr), checkstate.GetCodeSize(addr))
		// Check storage.
		if obj := state.getStateObject(addr); obj != nil {
			state.ForEachStorage(addr, func(key, value common.Hash) bool {
				return checkeq("GetState("+key.Hex()+")", checkstate.GetState(addr, key), value)
			})
			checkstate.ForEachStorage(addr, func(key, value common.Hash) bool {
				return checkeq("GetState("+key.Hex()+")", checkstate.GetState(addr, key), value)
			})
		}
		if err != nil {
			return err
		}
	}

	if state.GetRefund() != checkstate.GetRefund() {
		return fmt.Errorf("got GetRefund() == %d, want GetRefund() == %d",
			state.GetRefund(), checkstate.GetRefund())
	}
	if !reflect.DeepEqual(state.GetLogs(common.Hash{}, 0, common.Hash{}), checkstate.GetLogs(common.Hash{}, 0, common.Hash{})) {
		return fmt.Errorf("got GetLogs(common.Hash{}) == %v, want GetLogs(common.Hash{}) == %v",
			state.GetLogs(common.Hash{}, 0, common.Hash{}), checkstate.GetLogs(common.Hash{}, 0, common.Hash{}))
	}
	return nil
}

func TestTouchDelete(t *testing.T) {
	s := newStateEnv()
	s.state.GetOrNewStateObject(common.Address{})
	root, _ := s.state.Commit(0, false)
	s.state, _ = New(root, s.state.db, s.state.snaps)

	snapshot := s.state.Snapshot()
	s.state.AddBalance(common.Address{}, new(big.Int), 0x0)

	if len(s.state.journal.dirties) != 1 {
		t.Fatal("expected one dirty state object")
	}
	s.state.RevertToSnapshot(snapshot)
	if len(s.state.journal.dirties) != 0 {
		t.Fatal("expected no dirty state object")
	}
}

// TestCopyOfCopy tests that modified objects are carried over to the copy, and the copy of the copy.
// See https://github.com/ethereum/go-ethereum/pull/15225#issuecomment-380191512
func TestCopyOfCopy(t *testing.T) {
	state, _ := New(types.EmptyRootHash, NewDatabase(rawdb.NewMemoryDatabase()), nil)
	addr := common.HexToAddress("aaaa")
	state.SetBalance(addr, big.NewInt(42), 0x0)

	if got := state.Copy().GetBalance(addr).Uint64(); got != 42 {
		t.Fatalf("1st copy fail, expected 42, got %v", got)
	}
	if got := state.Copy().Copy().GetBalance(addr).Uint64(); got != 42 {
		t.Fatalf("2nd copy fail, expected 42, got %v", got)
	}
}

// Tests a regression where committing a copy lost some internal meta information,
// leading to corrupted subsequent copies.
//
// See https://github.com/ethereum/go-ethereum/issues/20106.
func TestCopyCommitCopy(t *testing.T) {
	tdb := NewDatabase(rawdb.NewMemoryDatabase())
	state, _ := New(types.EmptyRootHash, tdb, nil)

	// Create an account and check if the retrieved balance is correct
	addr := common.HexToAddress("0xaffeaffeaffeaffeaffeaffeaffeaffeaffeaffe")
	skey := common.HexToHash("aaa")
	sval := common.HexToHash("bbb")

	state.SetBalance(addr, big.NewInt(42), 0x0) // Change the account trie
	state.SetCode(addr, []byte("hello"))        // Change an external metadata
	state.SetState(addr, skey, sval)            // Change the storage trie

	if balance := state.GetBalance(addr); balance.Cmp(big.NewInt(42)) != 0 {
		t.Fatalf("initial balance mismatch: have %v, want %v", balance, 42)
	}
	if code := state.GetCode(addr); !bytes.Equal(code, []byte("hello")) {
		t.Fatalf("initial code mismatch: have %x, want %x", code, []byte("hello"))
	}
	if val := state.GetState(addr, skey); val != sval {
		t.Fatalf("initial non-committed storage slot mismatch: have %x, want %x", val, sval)
	}
	if val := state.GetCommittedState(addr, skey); val != (common.Hash{}) {
		t.Fatalf("initial committed storage slot mismatch: have %x, want %x", val, common.Hash{})
	}
	// Copy the non-committed state database and check pre/post commit balance
	copyOne := state.Copy()
	if balance := copyOne.GetBalance(addr); balance.Cmp(big.NewInt(42)) != 0 {
		t.Fatalf("first copy pre-commit balance mismatch: have %v, want %v", balance, 42)
	}
	if code := copyOne.GetCode(addr); !bytes.Equal(code, []byte("hello")) {
		t.Fatalf("first copy pre-commit code mismatch: have %x, want %x", code, []byte("hello"))
	}
	if val := copyOne.GetState(addr, skey); val != sval {
		t.Fatalf("first copy pre-commit non-committed storage slot mismatch: have %x, want %x", val, sval)
	}
	if val := copyOne.GetCommittedState(addr, skey); val != (common.Hash{}) {
		t.Fatalf("first copy pre-commit committed storage slot mismatch: have %x, want %x", val, common.Hash{})
	}
	// Copy the copy and check the balance once more
	copyTwo := copyOne.Copy()
	if balance := copyTwo.GetBalance(addr); balance.Cmp(big.NewInt(42)) != 0 {
		t.Fatalf("second copy balance mismatch: have %v, want %v", balance, 42)
	}
	if code := copyTwo.GetCode(addr); !bytes.Equal(code, []byte("hello")) {
		t.Fatalf("second copy code mismatch: have %x, want %x", code, []byte("hello"))
	}
	if val := copyTwo.GetState(addr, skey); val != sval {
		t.Fatalf("second copy non-committed storage slot mismatch: have %x, want %x", val, sval)
	}
	if val := copyTwo.GetCommittedState(addr, skey); val != (common.Hash{}) {
		t.Fatalf("second copy committed storage slot mismatch: have %x, want %x", val, sval)
	}
	// Commit state, ensure states can be loaded from disk
	root, _ := state.Commit(0, false)
	state, _ = New(root, tdb, nil)
	if balance := state.GetBalance(addr); balance.Cmp(big.NewInt(42)) != 0 {
		t.Fatalf("state post-commit balance mismatch: have %v, want %v", balance, 42)
	}
	if code := state.GetCode(addr); !bytes.Equal(code, []byte("hello")) {
		t.Fatalf("state post-commit code mismatch: have %x, want %x", code, []byte("hello"))
	}
	if val := state.GetState(addr, skey); val != sval {
		t.Fatalf("state post-commit non-committed storage slot mismatch: have %x, want %x", val, sval)
	}
	if val := state.GetCommittedState(addr, skey); val != sval {
		t.Fatalf("state post-commit committed storage slot mismatch: have %x, want %x", val, sval)
	}
}

// Tests a regression where committing a copy lost some internal meta information,
// leading to corrupted subsequent copies.
//
// See https://github.com/ethereum/go-ethereum/issues/20106.
func TestCopyCopyCommitCopy(t *testing.T) {
	state, _ := New(types.EmptyRootHash, NewDatabase(rawdb.NewMemoryDatabase()), nil)

	// Create an account and check if the retrieved balance is correct
	addr := common.HexToAddress("0xaffeaffeaffeaffeaffeaffeaffeaffeaffeaffe")
	skey := common.HexToHash("aaa")
	sval := common.HexToHash("bbb")

	state.SetBalance(addr, big.NewInt(42), 0x0) // Change the account trie
	state.SetCode(addr, []byte("hello"))        // Change an external metadata
	state.SetState(addr, skey, sval)            // Change the storage trie

	if balance := state.GetBalance(addr); balance.Cmp(big.NewInt(42)) != 0 {
		t.Fatalf("initial balance mismatch: have %v, want %v", balance, 42)
	}
	if code := state.GetCode(addr); !bytes.Equal(code, []byte("hello")) {
		t.Fatalf("initial code mismatch: have %x, want %x", code, []byte("hello"))
	}
	if val := state.GetState(addr, skey); val != sval {
		t.Fatalf("initial non-committed storage slot mismatch: have %x, want %x", val, sval)
	}
	if val := state.GetCommittedState(addr, skey); val != (common.Hash{}) {
		t.Fatalf("initial committed storage slot mismatch: have %x, want %x", val, common.Hash{})
	}
	// Copy the non-committed state database and check pre/post commit balance
	copyOne := state.Copy()
	if balance := copyOne.GetBalance(addr); balance.Cmp(big.NewInt(42)) != 0 {
		t.Fatalf("first copy balance mismatch: have %v, want %v", balance, 42)
	}
	if code := copyOne.GetCode(addr); !bytes.Equal(code, []byte("hello")) {
		t.Fatalf("first copy code mismatch: have %x, want %x", code, []byte("hello"))
	}
	if val := copyOne.GetState(addr, skey); val != sval {
		t.Fatalf("first copy non-committed storage slot mismatch: have %x, want %x", val, sval)
	}
	if val := copyOne.GetCommittedState(addr, skey); val != (common.Hash{}) {
		t.Fatalf("first copy committed storage slot mismatch: have %x, want %x", val, common.Hash{})
	}
	// Copy the copy and check the balance once more
	copyTwo := copyOne.Copy()
	if balance := copyTwo.GetBalance(addr); balance.Cmp(big.NewInt(42)) != 0 {
		t.Fatalf("second copy pre-commit balance mismatch: have %v, want %v", balance, 42)
	}
	if code := copyTwo.GetCode(addr); !bytes.Equal(code, []byte("hello")) {
		t.Fatalf("second copy pre-commit code mismatch: have %x, want %x", code, []byte("hello"))
	}
	if val := copyTwo.GetState(addr, skey); val != sval {
		t.Fatalf("second copy pre-commit non-committed storage slot mismatch: have %x, want %x", val, sval)
	}
	if val := copyTwo.GetCommittedState(addr, skey); val != (common.Hash{}) {
		t.Fatalf("second copy pre-commit committed storage slot mismatch: have %x, want %x", val, common.Hash{})
	}
	// Copy the copy-copy and check the balance once more
	copyThree := copyTwo.Copy()
	if balance := copyThree.GetBalance(addr); balance.Cmp(big.NewInt(42)) != 0 {
		t.Fatalf("third copy balance mismatch: have %v, want %v", balance, 42)
	}
	if code := copyThree.GetCode(addr); !bytes.Equal(code, []byte("hello")) {
		t.Fatalf("third copy code mismatch: have %x, want %x", code, []byte("hello"))
	}
	if val := copyThree.GetState(addr, skey); val != sval {
		t.Fatalf("third copy non-committed storage slot mismatch: have %x, want %x", val, sval)
	}
	if val := copyThree.GetCommittedState(addr, skey); val != (common.Hash{}) {
		t.Fatalf("third copy committed storage slot mismatch: have %x, want %x", val, sval)
	}
}

// TestCommitCopy tests the copy from a committed state is not functional.
func TestCommitCopy(t *testing.T) {
	state, _ := New(types.EmptyRootHash, NewDatabase(rawdb.NewMemoryDatabase()), nil)

	// Create an account and check if the retrieved balance is correct
	addr := common.HexToAddress("0xaffeaffeaffeaffeaffeaffeaffeaffeaffeaffe")
	skey := common.HexToHash("aaa")
	sval := common.HexToHash("bbb")

	state.SetBalance(addr, big.NewInt(42), 0) // Change the account trie
	state.SetCode(addr, []byte("hello"))      // Change an external metadata
	state.SetState(addr, skey, sval)          // Change the storage trie

	if balance := state.GetBalance(addr); balance.Cmp(big.NewInt(42)) != 0 {
		t.Fatalf("initial balance mismatch: have %v, want %v", balance, 42)
	}
	if code := state.GetCode(addr); !bytes.Equal(code, []byte("hello")) {
		t.Fatalf("initial code mismatch: have %x, want %x", code, []byte("hello"))
	}
	if val := state.GetState(addr, skey); val != sval {
		t.Fatalf("initial non-committed storage slot mismatch: have %x, want %x", val, sval)
	}
	if val := state.GetCommittedState(addr, skey); val != (common.Hash{}) {
		t.Fatalf("initial committed storage slot mismatch: have %x, want %x", val, common.Hash{})
	}
	// Copy the committed state database, the copied one is not functional.
	state.Commit(0, true)
	copied := state.Copy()
	if balance := copied.GetBalance(addr); balance.Cmp(big.NewInt(0)) != 0 {
		t.Fatalf("unexpected balance: have %v", balance)
	}
	if code := copied.GetCode(addr); code != nil {
		t.Fatalf("unexpected code: have %x", code)
	}
	if val := copied.GetState(addr, skey); val != (common.Hash{}) {
		t.Fatalf("unexpected storage slot: have %x", val)
	}
	if val := copied.GetCommittedState(addr, skey); val != (common.Hash{}) {
		t.Fatalf("unexpected storage slot: have %x", val)
	}
	if !errors.Is(copied.Error(), trie.ErrCommitted) {
		t.Fatalf("unexpected state error, %v", copied.Error())
	}
}

// TestDeleteCreateRevert tests a weird state transition corner case that we hit
// while changing the internals of StateDB. The workflow is that a contract is
// self-destructed, then in a follow-up transaction (but same block) it's created
// again and the transaction reverted.
//
// The original StateDB implementation flushed dirty objects to the tries after
// each transaction, so this works ok. The rework accumulated writes in memory
// first, but the journal wiped the entire state object on create-revert.
func TestDeleteCreateRevert(t *testing.T) {
	// Create an initial state with a single contract
	state, _ := New(types.EmptyRootHash, NewDatabase(rawdb.NewMemoryDatabase()), nil)

	addr := common.BytesToAddress([]byte("so"))
	state.SetBalance(addr, big.NewInt(1), 0x0)

	root, _ := state.Commit(0, false)
	state, _ = New(root, state.db, state.snaps)

	// Simulate self-destructing in one transaction, then create-reverting in another
	state.SelfDestruct(addr)
	state.Finalise(true)

	id := state.Snapshot()
	state.SetBalance(addr, big.NewInt(2), 0x0)
	state.RevertToSnapshot(id)

	// Commit the entire state and make sure we don't crash and have the correct state
	root, _ = state.Commit(0, true)
	state, _ = New(root, state.db, state.snaps)

	if state.getStateObject(addr) != nil {
		t.Fatalf("self-destructed contract came alive")
	}
}

// TestMissingTrieNodes tests that if the StateDB fails to load parts of the trie,
// the Commit operation fails with an error
// If we are missing trie nodes, we should not continue writing to the trie
func TestMissingTrieNodes(t *testing.T) {
	// Create an initial state with a few accounts
	memDb := rawdb.NewMemoryDatabase()
	db := NewDatabase(memDb)
	var root common.Hash
	state, _ := New(types.EmptyRootHash, db, nil)
	addr := common.BytesToAddress([]byte("so"))
	{
		state.SetBalance(addr, big.NewInt(1), 0x0)
		state.SetCode(addr, []byte{1, 2, 3})
		a2 := common.BytesToAddress([]byte("another"))
		state.SetBalance(a2, big.NewInt(100), 0x0)
		state.SetCode(a2, []byte{1, 2, 4})
		root, _ = state.Commit(0, false)
		t.Logf("root: %x", root)
		// force-flush
		state.Database().TrieDB().Cap(0)
	}
	// Create a new state on the old root
	state, _ = New(root, db, nil)
	// Now we clear out the memdb
	it := memDb.NewIterator(nil, nil)
	for it.Next() {
		k := it.Key()
		// Leave the root intact
		if !bytes.Equal(k, root[:]) {
			t.Logf("key: %x", k)
			memDb.Delete(k)
		}
	}
	balance := state.GetBalance(addr)
	// The removed elem should lead to it returning zero balance
	if exp, got := uint64(0), balance.Uint64(); got != exp {
		t.Errorf("expected %d, got %d", exp, got)
	}
	// Modify the state
	state.SetBalance(addr, big.NewInt(2), 0x0)
<<<<<<< HEAD
	root, err := state.Commit(false)
=======
	root, err := state.Commit(0, false)
>>>>>>> 09ee1977
	if err == nil {
		t.Fatalf("expected error, got root :%x", root)
	}
}

func TestStateDBAccessList(t *testing.T) {
	// Some helpers
	addr := func(a string) common.Address {
		return common.HexToAddress(a)
	}
	slot := func(a string) common.Hash {
		return common.HexToHash(a)
	}

	memDb := rawdb.NewMemoryDatabase()
	db := NewDatabase(memDb)
	state, _ := New(types.EmptyRootHash, db, nil)
	state.accessList = newAccessList()

	verifyAddrs := func(astrings ...string) {
		t.Helper()
		// convert to common.Address form
		var addresses []common.Address
		var addressMap = make(map[common.Address]struct{})
		for _, astring := range astrings {
			address := addr(astring)
			addresses = append(addresses, address)
			addressMap[address] = struct{}{}
		}
		// Check that the given addresses are in the access list
		for _, address := range addresses {
			if !state.AddressInAccessList(address) {
				t.Fatalf("expected %x to be in access list", address)
			}
		}
		// Check that only the expected addresses are present in the access list
		for address := range state.accessList.addresses {
			if _, exist := addressMap[address]; !exist {
				t.Fatalf("extra address %x in access list", address)
			}
		}
	}
	verifySlots := func(addrString string, slotStrings ...string) {
		if !state.AddressInAccessList(addr(addrString)) {
			t.Fatalf("scope missing address/slots %v", addrString)
		}
		var address = addr(addrString)
		// convert to common.Hash form
		var slots []common.Hash
		var slotMap = make(map[common.Hash]struct{})
		for _, slotString := range slotStrings {
			s := slot(slotString)
			slots = append(slots, s)
			slotMap[s] = struct{}{}
		}
		// Check that the expected items are in the access list
		for i, s := range slots {
			if _, slotPresent := state.SlotInAccessList(address, s); !slotPresent {
				t.Fatalf("input %d: scope missing slot %v (address %v)", i, s, addrString)
			}
		}
		// Check that no extra elements are in the access list
		index := state.accessList.addresses[address]
		if index >= 0 {
			stateSlots := state.accessList.slots[index]
			for s := range stateSlots {
				if _, slotPresent := slotMap[s]; !slotPresent {
					t.Fatalf("scope has extra slot %v (address %v)", s, addrString)
				}
			}
		}
	}

	state.AddAddressToAccessList(addr("aa"))          // 1
	state.AddSlotToAccessList(addr("bb"), slot("01")) // 2,3
	state.AddSlotToAccessList(addr("bb"), slot("02")) // 4
	verifyAddrs("aa", "bb")
	verifySlots("bb", "01", "02")

	// Make a copy
	stateCopy1 := state.Copy()
	if exp, got := 4, state.journal.length(); exp != got {
		t.Fatalf("journal length mismatch: have %d, want %d", got, exp)
	}

	// same again, should cause no journal entries
	state.AddSlotToAccessList(addr("bb"), slot("01"))
	state.AddSlotToAccessList(addr("bb"), slot("02"))
	state.AddAddressToAccessList(addr("aa"))
	if exp, got := 4, state.journal.length(); exp != got {
		t.Fatalf("journal length mismatch: have %d, want %d", got, exp)
	}
	// some new ones
	state.AddSlotToAccessList(addr("bb"), slot("03")) // 5
	state.AddSlotToAccessList(addr("aa"), slot("01")) // 6
	state.AddSlotToAccessList(addr("cc"), slot("01")) // 7,8
	state.AddAddressToAccessList(addr("cc"))
	if exp, got := 8, state.journal.length(); exp != got {
		t.Fatalf("journal length mismatch: have %d, want %d", got, exp)
	}

	verifyAddrs("aa", "bb", "cc")
	verifySlots("aa", "01")
	verifySlots("bb", "01", "02", "03")
	verifySlots("cc", "01")

	// now start rolling back changes
	state.journal.revert(state, 7)
	if _, ok := state.SlotInAccessList(addr("cc"), slot("01")); ok {
		t.Fatalf("slot present, expected missing")
	}
	verifyAddrs("aa", "bb", "cc")
	verifySlots("aa", "01")
	verifySlots("bb", "01", "02", "03")

	state.journal.revert(state, 6)
	if state.AddressInAccessList(addr("cc")) {
		t.Fatalf("addr present, expected missing")
	}
	verifyAddrs("aa", "bb")
	verifySlots("aa", "01")
	verifySlots("bb", "01", "02", "03")

	state.journal.revert(state, 5)
	if _, ok := state.SlotInAccessList(addr("aa"), slot("01")); ok {
		t.Fatalf("slot present, expected missing")
	}
	verifyAddrs("aa", "bb")
	verifySlots("bb", "01", "02", "03")

	state.journal.revert(state, 4)
	if _, ok := state.SlotInAccessList(addr("bb"), slot("03")); ok {
		t.Fatalf("slot present, expected missing")
	}
	verifyAddrs("aa", "bb")
	verifySlots("bb", "01", "02")

	state.journal.revert(state, 3)
	if _, ok := state.SlotInAccessList(addr("bb"), slot("02")); ok {
		t.Fatalf("slot present, expected missing")
	}
	verifyAddrs("aa", "bb")
	verifySlots("bb", "01")

	state.journal.revert(state, 2)
	if _, ok := state.SlotInAccessList(addr("bb"), slot("01")); ok {
		t.Fatalf("slot present, expected missing")
	}
	verifyAddrs("aa", "bb")

	state.journal.revert(state, 1)
	if state.AddressInAccessList(addr("bb")) {
		t.Fatalf("addr present, expected missing")
	}
	verifyAddrs("aa")

	state.journal.revert(state, 0)
	if state.AddressInAccessList(addr("aa")) {
		t.Fatalf("addr present, expected missing")
	}
	if got, exp := len(state.accessList.addresses), 0; got != exp {
		t.Fatalf("expected empty, got %d", got)
	}
	if got, exp := len(state.accessList.slots), 0; got != exp {
		t.Fatalf("expected empty, got %d", got)
	}
	// Check the copy
	// Make a copy
	state = stateCopy1
	verifyAddrs("aa", "bb")
	verifySlots("bb", "01", "02")
	if got, exp := len(state.accessList.addresses), 2; got != exp {
		t.Fatalf("expected empty, got %d", got)
	}
	if got, exp := len(state.accessList.slots), 1; got != exp {
		t.Fatalf("expected empty, got %d", got)
	}
}

// Tests that account and storage tries are flushed in the correct order and that
// no data loss occurs.
func TestFlushOrderDataLoss(t *testing.T) {
	// Create a state trie with many accounts and slots
	var (
		memdb    = rawdb.NewMemoryDatabase()
		statedb  = NewDatabase(memdb)
		state, _ = New(types.EmptyRootHash, statedb, nil)
	)
	for a := byte(0); a < 10; a++ {
		state.CreateAccount(common.Address{a})
		for s := byte(0); s < 10; s++ {
			state.SetState(common.Address{a}, common.Hash{a, s}, common.Hash{a, s})
		}
	}
	root, err := state.Commit(0, false)
	if err != nil {
		t.Fatalf("failed to commit state trie: %v", err)
	}
	statedb.TrieDB().Reference(root, common.Hash{})
	if err := statedb.TrieDB().Cap(1024); err != nil {
		t.Fatalf("failed to cap trie dirty cache: %v", err)
	}
	if err := statedb.TrieDB().Commit(root, false); err != nil {
		t.Fatalf("failed to commit state trie: %v", err)
	}
	// Reopen the state trie from flushed disk and verify it
	state, err = New(root, NewDatabase(memdb), nil)
	if err != nil {
		t.Fatalf("failed to reopen state trie: %v", err)
	}
	for a := byte(0); a < 10; a++ {
		for s := byte(0); s < 10; s++ {
			if have := state.GetState(common.Address{a}, common.Hash{a, s}); have != (common.Hash{a, s}) {
				t.Errorf("account %d: slot %d: state mismatch: have %x, want %x", a, s, have, common.Hash{a, s})
			}
		}
	}
}

func TestStateDBTransientStorage(t *testing.T) {
	memDb := rawdb.NewMemoryDatabase()
	db := NewDatabase(memDb)
	state, _ := New(types.EmptyRootHash, db, nil)

	key := common.Hash{0x01}
	value := common.Hash{0x02}
	addr := common.Address{}

	state.SetTransientState(addr, key, value)
	if exp, got := 1, state.journal.length(); exp != got {
		t.Fatalf("journal length mismatch: have %d, want %d", got, exp)
	}
	// the retrieved value should equal what was set
	if got := state.GetTransientState(addr, key); got != value {
		t.Fatalf("transient storage mismatch: have %x, want %x", got, value)
	}

	// revert the transient state being set and then check that the
	// value is now the empty hash
	state.journal.revert(state, 0)
	if got, exp := state.GetTransientState(addr, key), (common.Hash{}); exp != got {
		t.Fatalf("transient storage mismatch: have %x, want %x", got, exp)
	}

	// set transient state and then copy the statedb and ensure that
	// the transient state is copied
	state.SetTransientState(addr, key, value)
	cpy := state.Copy()
	if got := cpy.GetTransientState(addr, key); got != value {
		t.Fatalf("transient storage mismatch: have %x, want %x", got, value)
	}
}

func TestResetObject(t *testing.T) {
	var (
		disk     = rawdb.NewMemoryDatabase()
		tdb      = trie.NewDatabase(disk)
		db       = NewDatabaseWithNodeDB(disk, tdb)
		snaps, _ = snapshot.New(snapshot.Config{CacheSize: 10}, disk, tdb, types.EmptyRootHash)
		state, _ = New(types.EmptyRootHash, db, snaps)
		addr     = common.HexToAddress("0x1")
		slotA    = common.HexToHash("0x1")
		slotB    = common.HexToHash("0x2")
	)
	// Initialize account with balance and storage in first transaction.
	state.SetBalance(addr, big.NewInt(1), 0x0)
	state.SetState(addr, slotA, common.BytesToHash([]byte{0x1}))
	state.IntermediateRoot(true)

	// Reset account and mutate balance and storages
	state.CreateAccount(addr)
	state.SetBalance(addr, big.NewInt(2), 0x0)
	state.SetState(addr, slotB, common.BytesToHash([]byte{0x2}))
	root, _ := state.Commit(0, true)

	// Ensure the original account is wiped properly
	snap := snaps.Snapshot(root)
	slot, _ := snap.Storage(crypto.Keccak256Hash(addr.Bytes()), crypto.Keccak256Hash(slotA.Bytes()))
	if len(slot) != 0 {
		t.Fatalf("Unexpected storage slot")
	}
	slot, _ = snap.Storage(crypto.Keccak256Hash(addr.Bytes()), crypto.Keccak256Hash(slotB.Bytes()))
	if !bytes.Equal(slot, []byte{0x2}) {
		t.Fatalf("Unexpected storage slot value %v", slot)
	}
}<|MERGE_RESOLUTION|>--- conflicted
+++ resolved
@@ -783,11 +783,7 @@
 	}
 	// Modify the state
 	state.SetBalance(addr, big.NewInt(2), 0x0)
-<<<<<<< HEAD
-	root, err := state.Commit(false)
-=======
 	root, err := state.Commit(0, false)
->>>>>>> 09ee1977
 	if err == nil {
 		t.Fatalf("expected error, got root :%x", root)
 	}
