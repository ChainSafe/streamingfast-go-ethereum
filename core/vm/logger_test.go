// Copyright 2016 The go-ethereum Authors
// This file is part of the go-ethereum library.
//
// The go-ethereum library is free software: you can redistribute it and/or modify
// it under the terms of the GNU Lesser General Public License as published by
// the Free Software Foundation, either version 3 of the License, or
// (at your option) any later version.
//
// The go-ethereum library is distributed in the hope that it will be useful,
// but WITHOUT ANY WARRANTY; without even the implied warranty of
// MERCHANTABILITY or FITNESS FOR A PARTICULAR PURPOSE. See the
// GNU Lesser General Public License for more details.
//
// You should have received a copy of the GNU Lesser General Public License
// along with the go-ethereum library. If not, see <http://www.gnu.org/licenses/>.

package vm

import (
	"math/big"
	"testing"

	"github.com/ethereum/go-ethereum/common"
	"github.com/ethereum/go-ethereum/core/state"
	"github.com/ethereum/go-ethereum/deepmind"
	"github.com/ethereum/go-ethereum/params"
	"github.com/holiman/uint256"
)

type dummyContractRef struct {
	calledForEach bool
}

func (dummyContractRef) ReturnGas(*big.Int)          {}
func (dummyContractRef) Address() common.Address     { return common.Address{} }
func (dummyContractRef) Value() *big.Int             { return new(big.Int) }
func (dummyContractRef) SetCode(common.Hash, []byte) {}
func (d *dummyContractRef) ForEachStorage(callback func(key, value common.Hash) bool) {
	d.calledForEach = true
}
func (d *dummyContractRef) SubBalance(amount *big.Int) {}
func (d *dummyContractRef) AddBalance(amount *big.Int) {}
func (d *dummyContractRef) SetBalance(*big.Int)        {}
func (d *dummyContractRef) SetNonce(uint64)            {}
func (d *dummyContractRef) Balance() *big.Int          { return new(big.Int) }

type dummyStatedb struct {
	state.StateDB
}

func (*dummyStatedb) GetRefund() uint64 { return 1337 }

func TestStoreCapture(t *testing.T) {
	var (
		env      = NewEVM(BlockContext{}, TxContext{}, &dummyStatedb{}, params.TestChainConfig, Config{}, deepmind.NoOpContext)
		logger   = NewStructLogger(nil)
		mem      = NewMemory()
		stack    = newstack()
<<<<<<< HEAD
		rstack   = newReturnStack()
		contract = NewContract(&dummyContractRef{}, &dummyContractRef{}, new(big.Int), 0, deepmind.NoOpContext)
=======
		contract = NewContract(&dummyContractRef{}, &dummyContractRef{}, new(big.Int), 0)
>>>>>>> c2d2f4ed
	)
	stack.push(uint256.NewInt().SetUint64(1))
	stack.push(uint256.NewInt())
	var index common.Hash
	logger.CaptureState(env, 0, SSTORE, 0, 0, mem, stack, nil, contract, 0, nil)
	if len(logger.storage[contract.Address()]) == 0 {
		t.Fatalf("expected exactly 1 changed value on address %x, got %d", contract.Address(), len(logger.storage[contract.Address()]))
	}
	exp := common.BigToHash(big.NewInt(1))
	if logger.storage[contract.Address()][index] != exp {
		t.Errorf("expected %x, got %x", exp, logger.storage[contract.Address()][index])
	}
}<|MERGE_RESOLUTION|>--- conflicted
+++ resolved
@@ -56,12 +56,7 @@
 		logger   = NewStructLogger(nil)
 		mem      = NewMemory()
 		stack    = newstack()
-<<<<<<< HEAD
-		rstack   = newReturnStack()
 		contract = NewContract(&dummyContractRef{}, &dummyContractRef{}, new(big.Int), 0, deepmind.NoOpContext)
-=======
-		contract = NewContract(&dummyContractRef{}, &dummyContractRef{}, new(big.Int), 0)
->>>>>>> c2d2f4ed
 	)
 	stack.push(uint256.NewInt().SetUint64(1))
 	stack.push(uint256.NewInt())
