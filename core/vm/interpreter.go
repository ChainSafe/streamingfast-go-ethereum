--- conflicted
+++ resolved
@@ -157,10 +157,6 @@
 
 	// Don't bother with the execution if there's no code.
 	if len(contract.Code) == 0 {
-		if in.evm.dmContext.Enabled() {
-			in.evm.dmContext.RecordCallWithoutCode()
-		}
-
 		return nil, nil
 	}
 
@@ -242,27 +238,13 @@
 				return nil, ErrWriteProtection
 			}
 		}
-
-<<<<<<< HEAD
-		// Deep mind instead of impacting performance with a `defer` here, we have a "finalizer" call inserted where `return` are performed in the flow
-		maybeAfterCallGasEvent := func() {}
-		if in.evm.dmContext.Enabled() && ShouldRecordCallGasEventForOpCode(op) {
-			in.evm.dmContext.RecordBeforeCallGasEvent(contract.Gas)
-			maybeAfterCallGasEvent = func() { in.evm.dmContext.RecordAfterCallGasEvent(contract.Gas) }
-		}
-=======
+		// Static portion of gas
+		cost = operation.constantGas // For tracing
+
 		// Deepmind keeps contract gas at this point, used later just before executing the call to record the gas before event
 		dmBeforeCallGasEvent := contract.Gas
->>>>>>> 2dc33900
-
-		// Static portion of gas
-		cost = operation.constantGas // For tracing
-		// Deep mind we ignore constant cost because below, we perform a single GAS_CHANGE for both constant + dynamic to aggregate the 2 gas change events
+
 		if !contract.UseGas(operation.constantGas, deepmind.IgnoredGasChangeReason) {
-<<<<<<< HEAD
-			maybeAfterCallGasEvent()
-=======
->>>>>>> 2dc33900
 			return nil, ErrOutOfGas
 		}
 
@@ -274,13 +256,11 @@
 		if operation.memorySize != nil {
 			memSize, overflow := operation.memorySize(stack)
 			if overflow {
-				maybeAfterCallGasEvent()
 				return nil, ErrGasUintOverflow
 			}
 			// memory is expanded in words of 32 bytes. Gas
 			// is also calculated in words.
 			if memorySize, overflow = math.SafeMul(toWordSize(memSize), 32); overflow {
-				maybeAfterCallGasEvent()
 				return nil, ErrGasUintOverflow
 			}
 		}
@@ -291,30 +271,14 @@
 			var dynamicCost uint64
 			dynamicCost, err = operation.dynamicGas(in.evm, contract, stack, mem, memorySize)
 			cost += dynamicCost // total cost, for debug tracing
-
-			// Deep mind we ignore dynamic cost because later below, we perform a single GAS_CHANGE for both constant + dynamic to aggregate the 2 gas change events
 			if err != nil || !contract.UseGas(dynamicCost, deepmind.IgnoredGasChangeReason) {
-<<<<<<< HEAD
-				maybeAfterCallGasEvent()
-=======
->>>>>>> 2dc33900
 				return nil, ErrOutOfGas
 			}
 		}
-
-<<<<<<< HEAD
-		if in.evm.dmContext.Enabled() && cost != 0 {
-			gasChangeReason := OpCodeToGasChangeReason(op)
-			if gasChangeReason != deepmind.IgnoredGasChangeReason {
-				// When execution reach this point, `contract.UseGas` has been called once
-				// (for only a static) or twice (for both static + dynamic cost). Since it
-				// has been called, it's mean the `c.Gas` has already been adjusted down
-				// to remaining after cost.
-				//
-				// Hence to retrieve the `gasOld` value, we need to come back at state when
-				// gas was not consumed, which means doing `contract.Gas + cost`.
-				in.evm.dmContext.RecordGasConsume(contract.Gas+cost, cost, gasChangeReason)
-=======
+		if memorySize > 0 {
+			mem.Resize(memorySize)
+		}
+
 		if in.evm.dmContext.Enabled() {
 			if ShouldRecordCallGasEventForOpCode(op) {
 				// Deep mind record before call event last here since operation is about to be executed, 100% sure
@@ -333,12 +297,7 @@
 					// gas was not consumed, which means doing `contract.Gas + cost`.
 					in.evm.dmContext.RecordGasConsume(contract.Gas+cost, cost, gasChangeReason)
 				}
->>>>>>> 2dc33900
-			}
-		}
-
-		if memorySize > 0 {
-			mem.Resize(memorySize)
+			}
 		}
 
 		if in.cfg.Debug {
@@ -347,26 +306,11 @@
 		}
 
 		// execute the operation
-<<<<<<< HEAD
 		res, err = operation.execute(&pc, in, callContext)
-
-		// Deep mind record after call event last here since operation has been executed
-		maybeAfterCallGasEvent()
-
-=======
-		res, err = operation.execute(&pc, in, contract, mem, stack)
-
 		if in.evm.dmContext.Enabled() && ShouldRecordCallGasEventForOpCode(op) {
 			// Deep mind records after call event last here since operation has been executed
 			in.evm.dmContext.RecordAfterCallGasEvent(contract.Gas)
 		}
-
-		// verifyPool is a build flag. Pool verification makes sure the integrity
-		// of the integer pool by comparing values to a default value.
-		if verifyPool {
-			verifyIntegerPool(in.intPool)
-		}
->>>>>>> 2dc33900
 		// if the operation clears the return data (e.g. it has returning data)
 		// set the last return to the result of the operation.
 		if operation.returns {
@@ -377,14 +321,7 @@
 		case err != nil:
 			return nil, err
 		case operation.reverts:
-<<<<<<< HEAD
 			return res, ErrExecutionReverted
-=======
-			// DMLOG: we could print that the execution was REVERTed here,
-			// to inform those who want to know where it failed.
-			// Perhaps we need an ID of execution.. which contract this arrived on.
-			return res, errExecutionReverted
->>>>>>> 2dc33900
 		case operation.halts:
 			return res, nil
 		case !operation.jumps:
