--- conflicted
+++ resolved
@@ -163,11 +163,7 @@
 	if c.Gas < gas {
 		return false
 	}
-<<<<<<< HEAD
-	if logger != nil {
-=======
 	if logger != nil && reason != GasChangeIgnored {
->>>>>>> ff3c15ff
 		logger.OnGasChange(c.Gas, c.Gas-gas, reason)
 	}
 	c.Gas -= gas
