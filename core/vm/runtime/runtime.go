// Copyright 2015 The go-ethereum Authors
// This file is part of the go-ethereum library.
//
// The go-ethereum library is free software: you can redistribute it and/or modify
// it under the terms of the GNU Lesser General Public License as published by
// the Free Software Foundation, either version 3 of the License, or
// (at your option) any later version.
//
// The go-ethereum library is distributed in the hope that it will be useful,
// but WITHOUT ANY WARRANTY; without even the implied warranty of
// MERCHANTABILITY or FITNESS FOR A PARTICULAR PURPOSE. See the
// GNU Lesser General Public License for more details.
//
// You should have received a copy of the GNU Lesser General Public License
// along with the go-ethereum library. If not, see <http://www.gnu.org/licenses/>.

package runtime

import (
	"math"
	"math/big"
	"time"

	"github.com/ethereum/go-ethereum/common"
	"github.com/ethereum/go-ethereum/core/rawdb"
	"github.com/ethereum/go-ethereum/core/state"
	"github.com/ethereum/go-ethereum/core/vm"
	"github.com/ethereum/go-ethereum/crypto"
	"github.com/ethereum/go-ethereum/deepmind"
	"github.com/ethereum/go-ethereum/params"
)

// Config is a basic type specifying certain configuration flags for running
// the EVM.
type Config struct {
	ChainConfig *params.ChainConfig
	Difficulty  *big.Int
	Origin      common.Address
	Coinbase    common.Address
	BlockNumber *big.Int
	Time        *big.Int
	GasLimit    uint64
	GasPrice    *big.Int
	Value       *big.Int
	Debug       bool
	EVMConfig   vm.Config

	State     *state.StateDB
	GetHashFn func(n uint64) common.Hash
}

// sets defaults on the config
func setDefaults(cfg *Config) {
	if cfg.ChainConfig == nil {
		cfg.ChainConfig = &params.ChainConfig{
			ChainID:             big.NewInt(1),
			HomesteadBlock:      new(big.Int),
			DAOForkBlock:        new(big.Int),
			DAOForkSupport:      false,
			EIP150Block:         new(big.Int),
			EIP150Hash:          common.Hash{},
			EIP155Block:         new(big.Int),
			EIP158Block:         new(big.Int),
			ByzantiumBlock:      new(big.Int),
			ConstantinopleBlock: new(big.Int),
			PetersburgBlock:     new(big.Int),
			IstanbulBlock:       new(big.Int),
			MuirGlacierBlock:    new(big.Int),
			YoloV2Block:         nil,
		}
	}

	if cfg.Difficulty == nil {
		cfg.Difficulty = new(big.Int)
	}
	if cfg.Time == nil {
		cfg.Time = big.NewInt(time.Now().Unix())
	}
	if cfg.GasLimit == 0 {
		cfg.GasLimit = math.MaxUint64
	}
	if cfg.GasPrice == nil {
		cfg.GasPrice = new(big.Int)
	}
	if cfg.Value == nil {
		cfg.Value = new(big.Int)
	}
	if cfg.BlockNumber == nil {
		cfg.BlockNumber = new(big.Int)
	}
	if cfg.GetHashFn == nil {
		cfg.GetHashFn = func(n uint64) common.Hash {
			return common.BytesToHash(crypto.Keccak256([]byte(new(big.Int).SetUint64(n).String())))
		}
	}
}

// Execute executes the code using the input as call data during the execution.
// It returns the EVM's return value, the new state and an error if it failed.
//
// Execute sets up an in-memory, temporary, environment for the execution of
// the given code. It makes sure that it's restored to its original state afterwards.
func Execute(code, input []byte, cfg *Config) ([]byte, *state.StateDB, error) {
	if cfg == nil {
		cfg = new(Config)
	}
	setDefaults(cfg)

	if cfg.State == nil {
		cfg.State, _ = state.New(common.Hash{}, state.NewDatabase(rawdb.NewMemoryDatabase()), nil)
	}
	var (
		address = common.BytesToAddress([]byte("contract"))
		vmenv   = NewEnv(cfg)
		sender  = vm.AccountRef(cfg.Origin)
	)
<<<<<<< HEAD
	cfg.State.CreateAccount(address, deepmind.NoOpContext)
=======
	if cfg.ChainConfig.IsYoloV2(vmenv.BlockNumber) {
		cfg.State.AddAddressToAccessList(cfg.Origin)
		cfg.State.AddAddressToAccessList(address)
		for _, addr := range vmenv.ActivePrecompiles() {
			cfg.State.AddAddressToAccessList(addr)
			cfg.State.AddAddressToAccessList(addr)
		}
	}
	cfg.State.CreateAccount(address)
>>>>>>> cc05b050
	// set the receiver's (the executing contract) code for execution.
	cfg.State.SetCode(address, code, deepmind.NoOpContext)
	// Call the code with the given configuration.
	ret, _, err := vmenv.Call(
		sender,
		common.BytesToAddress([]byte("contract")),
		input,
		cfg.GasLimit,
		cfg.Value,
	)

	return ret, cfg.State, err
}

// Create executes the code using the EVM create method
func Create(input []byte, cfg *Config) ([]byte, common.Address, uint64, error) {
	if cfg == nil {
		cfg = new(Config)
	}
	setDefaults(cfg)

	if cfg.State == nil {
		cfg.State, _ = state.New(common.Hash{}, state.NewDatabase(rawdb.NewMemoryDatabase()), nil)
	}
	var (
		vmenv  = NewEnv(cfg)
		sender = vm.AccountRef(cfg.Origin)
	)
	if cfg.ChainConfig.IsYoloV2(vmenv.BlockNumber) {
		cfg.State.AddAddressToAccessList(cfg.Origin)
		for _, addr := range vmenv.ActivePrecompiles() {
			cfg.State.AddAddressToAccessList(addr)
		}
	}

	// Call the code with the given configuration.
	code, address, leftOverGas, err := vmenv.Create(
		sender,
		input,
		cfg.GasLimit,
		cfg.Value,
	)
	return code, address, leftOverGas, err
}

// Call executes the code given by the contract's address. It will return the
// EVM's return value or an error if it failed.
//
// Call, unlike Execute, requires a config and also requires the State field to
// be set.
func Call(address common.Address, input []byte, cfg *Config) ([]byte, uint64, error) {
	setDefaults(cfg)

	vmenv := NewEnv(cfg)

<<<<<<< HEAD
	sender := cfg.State.GetOrNewStateObject(cfg.Origin, deepmind.NoOpContext)
=======
	sender := cfg.State.GetOrNewStateObject(cfg.Origin)
	if cfg.ChainConfig.IsYoloV2(vmenv.BlockNumber) {
		cfg.State.AddAddressToAccessList(cfg.Origin)
		cfg.State.AddAddressToAccessList(address)
		for _, addr := range vmenv.ActivePrecompiles() {
			cfg.State.AddAddressToAccessList(addr)
		}
	}

>>>>>>> cc05b050
	// Call the code with the given configuration.
	ret, leftOverGas, err := vmenv.Call(
		sender,
		address,
		input,
		cfg.GasLimit,
		cfg.Value,
	)

	return ret, leftOverGas, err
}<|MERGE_RESOLUTION|>--- conflicted
+++ resolved
@@ -114,9 +114,6 @@
 		vmenv   = NewEnv(cfg)
 		sender  = vm.AccountRef(cfg.Origin)
 	)
-<<<<<<< HEAD
-	cfg.State.CreateAccount(address, deepmind.NoOpContext)
-=======
 	if cfg.ChainConfig.IsYoloV2(vmenv.BlockNumber) {
 		cfg.State.AddAddressToAccessList(cfg.Origin)
 		cfg.State.AddAddressToAccessList(address)
@@ -125,8 +122,7 @@
 			cfg.State.AddAddressToAccessList(addr)
 		}
 	}
-	cfg.State.CreateAccount(address)
->>>>>>> cc05b050
+	cfg.State.CreateAccount(address, deepmind.NoOpContext)
 	// set the receiver's (the executing contract) code for execution.
 	cfg.State.SetCode(address, code, deepmind.NoOpContext)
 	// Call the code with the given configuration.
@@ -182,10 +178,7 @@
 
 	vmenv := NewEnv(cfg)
 
-<<<<<<< HEAD
 	sender := cfg.State.GetOrNewStateObject(cfg.Origin, deepmind.NoOpContext)
-=======
-	sender := cfg.State.GetOrNewStateObject(cfg.Origin)
 	if cfg.ChainConfig.IsYoloV2(vmenv.BlockNumber) {
 		cfg.State.AddAddressToAccessList(cfg.Origin)
 		cfg.State.AddAddressToAccessList(address)
@@ -194,7 +187,6 @@
 		}
 	}
 
->>>>>>> cc05b050
 	// Call the code with the given configuration.
 	ret, leftOverGas, err := vmenv.Call(
 		sender,
