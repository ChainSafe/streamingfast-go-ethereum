--- conflicted
+++ resolved
@@ -38,9 +38,5 @@
 		GasLimit:    cfg.GasLimit,
 	}
 
-<<<<<<< HEAD
-	return vm.NewEVM(context, cfg.State, cfg.ChainConfig, cfg.EVMConfig, deepmind.NoOpContext)
-=======
-	return vm.NewEVM(blockContext, txContext, cfg.State, cfg.ChainConfig, cfg.EVMConfig)
->>>>>>> e7872729
+	return vm.NewEVM(blockContext, txContext, cfg.State, cfg.ChainConfig, cfg.EVMConfig, deepmind.NoOpContext)
 }