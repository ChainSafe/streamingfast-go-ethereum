// Copyright 2015 The go-ethereum Authors
// This file is part of go-ethereum.
//
// go-ethereum is free software: you can redistribute it and/or modify
// it under the terms of the GNU General Public License as published by
// the Free Software Foundation, either version 3 of the License, or
// (at your option) any later version.
//
// go-ethereum is distributed in the hope that it will be useful,
// but WITHOUT ANY WARRANTY; without even the implied warranty of
// MERCHANTABILITY or FITNESS FOR A PARTICULAR PURPOSE. See the
// GNU General Public License for more details.
//
// You should have received a copy of the GNU General Public License
// along with go-ethereum. If not, see <http://www.gnu.org/licenses/>.

// Package utils contains internal helper functions for go-ethereum commands.
package utils

import (
	"crypto/ecdsa"
	"fmt"
	"io"
	"io/ioutil"
	"math/big"
	"os"
	"path/filepath"
	"strconv"
	"strings"
	"text/tabwriter"
	"text/template"
	"time"

	"github.com/ethereum/go-ethereum/deepmind"

	"github.com/ethereum/go-ethereum/accounts"
	"github.com/ethereum/go-ethereum/accounts/keystore"
	"github.com/ethereum/go-ethereum/common"
	"github.com/ethereum/go-ethereum/common/fdlimit"
	"github.com/ethereum/go-ethereum/consensus"
	"github.com/ethereum/go-ethereum/consensus/clique"
	"github.com/ethereum/go-ethereum/consensus/ethash"
	"github.com/ethereum/go-ethereum/core"
	"github.com/ethereum/go-ethereum/core/rawdb"
	"github.com/ethereum/go-ethereum/core/vm"
	"github.com/ethereum/go-ethereum/crypto"
	"github.com/ethereum/go-ethereum/eth"
	"github.com/ethereum/go-ethereum/eth/downloader"
	"github.com/ethereum/go-ethereum/eth/ethconfig"
	"github.com/ethereum/go-ethereum/eth/gasprice"
	"github.com/ethereum/go-ethereum/eth/tracers"
	"github.com/ethereum/go-ethereum/ethdb"
	"github.com/ethereum/go-ethereum/ethstats"
	"github.com/ethereum/go-ethereum/graphql"
	"github.com/ethereum/go-ethereum/internal/ethapi"
	"github.com/ethereum/go-ethereum/internal/flags"
	"github.com/ethereum/go-ethereum/les"
	"github.com/ethereum/go-ethereum/log"
	"github.com/ethereum/go-ethereum/metrics"
	"github.com/ethereum/go-ethereum/metrics/exp"
	"github.com/ethereum/go-ethereum/metrics/influxdb"
	"github.com/ethereum/go-ethereum/miner"
	"github.com/ethereum/go-ethereum/node"
	"github.com/ethereum/go-ethereum/p2p"
	"github.com/ethereum/go-ethereum/p2p/enode"
	"github.com/ethereum/go-ethereum/p2p/nat"
	"github.com/ethereum/go-ethereum/p2p/netutil"
	"github.com/ethereum/go-ethereum/params"
	pcsclite "github.com/gballet/go-libpcsclite"
	"gopkg.in/urfave/cli.v1"
)

func init() {
	cli.AppHelpTemplate = `{{.Name}} {{if .Flags}}[global options] {{end}}command{{if .Flags}} [command options]{{end}} [arguments...]

VERSION:
   {{.Version}}

COMMANDS:
   {{range .Commands}}{{.Name}}{{with .ShortName}}, {{.}}{{end}}{{ "\t" }}{{.Usage}}
   {{end}}{{if .Flags}}
GLOBAL OPTIONS:
   {{range .Flags}}{{.}}
   {{end}}{{end}}
`
	cli.CommandHelpTemplate = flags.CommandHelpTemplate
	cli.HelpPrinter = printHelp
}

func printHelp(out io.Writer, templ string, data interface{}) {
	funcMap := template.FuncMap{"join": strings.Join}
	t := template.Must(template.New("help").Funcs(funcMap).Parse(templ))
	w := tabwriter.NewWriter(out, 38, 8, 2, ' ', 0)
	err := t.Execute(w, data)
	if err != nil {
		panic(err)
	}
	w.Flush()
}

// These are all the command line flags we support.
// If you add to this list, please remember to include the
// flag in the appropriate command definition.
//
// The flags are defined here so their names and help texts
// are the same for all commands.

var (
	// General settings
	DataDirFlag = DirectoryFlag{
		Name:  "datadir",
		Usage: "Data directory for the databases and keystore",
		Value: DirectoryString(node.DefaultDataDir()),
	}
	AncientFlag = DirectoryFlag{
		Name:  "datadir.ancient",
		Usage: "Data directory for ancient chain segments (default = inside chaindata)",
	}
	MinFreeDiskSpaceFlag = DirectoryFlag{
		Name:  "datadir.minfreedisk",
		Usage: "Minimum free disk space in MB, once reached triggers auto shut down (default = --cache.gc converted to MB, 0 = disabled)",
	}
	KeyStoreDirFlag = DirectoryFlag{
		Name:  "keystore",
		Usage: "Directory for the keystore (default = inside the datadir)",
	}
	NoUSBFlag = cli.BoolFlag{
		Name:  "nousb",
		Usage: "Disables monitoring for and managing USB hardware wallets (deprecated)",
	}
	USBFlag = cli.BoolFlag{
		Name:  "usb",
		Usage: "Enable monitoring and management of USB hardware wallets",
	}
	SmartCardDaemonPathFlag = cli.StringFlag{
		Name:  "pcscdpath",
		Usage: "Path to the smartcard daemon (pcscd) socket file",
		Value: pcsclite.PCSCDSockName,
	}
	NetworkIdFlag = cli.Uint64Flag{
		Name:  "networkid",
		Usage: "Explicitly set network id (integer)(For testnets: use --ropsten, --rinkeby, --goerli instead)",
		Value: ethconfig.Defaults.NetworkId,
	}
	MainnetFlag = cli.BoolFlag{
		Name:  "mainnet",
		Usage: "Ethereum mainnet",
	}
	GoerliFlag = cli.BoolFlag{
		Name:  "goerli",
		Usage: "Görli network: pre-configured proof-of-authority test network",
	}
	YoloV3Flag = cli.BoolFlag{
		Name:  "yolov3",
		Usage: "YOLOv3 network: pre-configured proof-of-authority shortlived test network.",
	}
	RinkebyFlag = cli.BoolFlag{
		Name:  "rinkeby",
		Usage: "Rinkeby network: pre-configured proof-of-authority test network",
	}
	RopstenFlag = cli.BoolFlag{
		Name:  "ropsten",
		Usage: "Ropsten network: pre-configured proof-of-work test network",
	}
	DeveloperFlag = cli.BoolFlag{
		Name:  "dev",
		Usage: "Ephemeral proof-of-authority network with a pre-funded developer account, mining enabled",
	}
	DeveloperPeriodFlag = cli.IntFlag{
		Name:  "dev.period",
		Usage: "Block period to use in developer mode (0 = mine only if transaction pending)",
	}
	IdentityFlag = cli.StringFlag{
		Name:  "identity",
		Usage: "Custom node name",
	}
	DocRootFlag = DirectoryFlag{
		Name:  "docroot",
		Usage: "Document Root for HTTPClient file scheme",
		Value: DirectoryString(HomeDir()),
	}
	ExitWhenSyncedFlag = cli.BoolFlag{
		Name:  "exitwhensynced",
		Usage: "Exits after block synchronisation completes",
	}
	IterativeOutputFlag = cli.BoolFlag{
		Name:  "iterative",
		Usage: "Print streaming JSON iteratively, delimited by newlines",
	}
	ExcludeStorageFlag = cli.BoolFlag{
		Name:  "nostorage",
		Usage: "Exclude storage entries (save db lookups)",
	}
	IncludeIncompletesFlag = cli.BoolFlag{
		Name:  "incompletes",
		Usage: "Include accounts for which we don't have the address (missing preimage)",
	}
	ExcludeCodeFlag = cli.BoolFlag{
		Name:  "nocode",
		Usage: "Exclude contract code (save db lookups)",
	}
	defaultSyncMode = ethconfig.Defaults.SyncMode
	SyncModeFlag    = TextMarshalerFlag{
		Name:  "syncmode",
		Usage: `Blockchain sync mode ("fast", "full", "snap" or "light")`,
		Value: &defaultSyncMode,
	}
	GCModeFlag = cli.StringFlag{
		Name:  "gcmode",
		Usage: `Blockchain garbage collection mode ("full", "archive")`,
		Value: "full",
	}
	SnapshotFlag = cli.BoolTFlag{
		Name:  "snapshot",
		Usage: `Enables snapshot-database mode (default = enable)`,
	}
	TxLookupLimitFlag = cli.Uint64Flag{
		Name:  "txlookuplimit",
		Usage: "Number of recent blocks to maintain transactions index for (default = about one year, 0 = entire chain)",
		Value: ethconfig.Defaults.TxLookupLimit,
	}
	LightKDFFlag = cli.BoolFlag{
		Name:  "lightkdf",
		Usage: "Reduce key-derivation RAM & CPU usage at some expense of KDF strength",
	}
	WhitelistFlag = cli.StringFlag{
		Name:  "whitelist",
		Usage: "Comma separated block number-to-hash mappings to enforce (<number>=<hash>)",
	}
	BloomFilterSizeFlag = cli.Uint64Flag{
		Name:  "bloomfilter.size",
		Usage: "Megabytes of memory allocated to bloom-filter for pruning",
		Value: 2048,
	}
	OverrideBerlinFlag = cli.Uint64Flag{
		Name:  "override.berlin",
		Usage: "Manually specify Berlin fork-block, overriding the bundled setting",
	}
	// Light server and client settings
	LightServeFlag = cli.IntFlag{
		Name:  "light.serve",
		Usage: "Maximum percentage of time allowed for serving LES requests (multi-threaded processing allows values over 100)",
		Value: ethconfig.Defaults.LightServ,
	}
	LightIngressFlag = cli.IntFlag{
		Name:  "light.ingress",
		Usage: "Incoming bandwidth limit for serving light clients (kilobytes/sec, 0 = unlimited)",
		Value: ethconfig.Defaults.LightIngress,
	}
	LightEgressFlag = cli.IntFlag{
		Name:  "light.egress",
		Usage: "Outgoing bandwidth limit for serving light clients (kilobytes/sec, 0 = unlimited)",
		Value: ethconfig.Defaults.LightEgress,
	}
	LightMaxPeersFlag = cli.IntFlag{
		Name:  "light.maxpeers",
		Usage: "Maximum number of light clients to serve, or light servers to attach to",
		Value: ethconfig.Defaults.LightPeers,
	}
	UltraLightServersFlag = cli.StringFlag{
		Name:  "ulc.servers",
		Usage: "List of trusted ultra-light servers",
		Value: strings.Join(ethconfig.Defaults.UltraLightServers, ","),
	}
	UltraLightFractionFlag = cli.IntFlag{
		Name:  "ulc.fraction",
		Usage: "Minimum % of trusted ultra-light servers required to announce a new head",
		Value: ethconfig.Defaults.UltraLightFraction,
	}
	UltraLightOnlyAnnounceFlag = cli.BoolFlag{
		Name:  "ulc.onlyannounce",
		Usage: "Ultra light server sends announcements only",
	}
	LightNoPruneFlag = cli.BoolFlag{
		Name:  "light.nopruning",
		Usage: "Disable ancient light chain data pruning",
	}
	LightNoSyncServeFlag = cli.BoolFlag{
		Name:  "light.nosyncserve",
		Usage: "Enables serving light clients before syncing",
	}
	// Ethash settings
	EthashCacheDirFlag = DirectoryFlag{
		Name:  "ethash.cachedir",
		Usage: "Directory to store the ethash verification caches (default = inside the datadir)",
	}
	EthashCachesInMemoryFlag = cli.IntFlag{
		Name:  "ethash.cachesinmem",
		Usage: "Number of recent ethash caches to keep in memory (16MB each)",
		Value: ethconfig.Defaults.Ethash.CachesInMem,
	}
	EthashCachesOnDiskFlag = cli.IntFlag{
		Name:  "ethash.cachesondisk",
		Usage: "Number of recent ethash caches to keep on disk (16MB each)",
		Value: ethconfig.Defaults.Ethash.CachesOnDisk,
	}
	EthashCachesLockMmapFlag = cli.BoolFlag{
		Name:  "ethash.cacheslockmmap",
		Usage: "Lock memory maps of recent ethash caches",
	}
	EthashDatasetDirFlag = DirectoryFlag{
		Name:  "ethash.dagdir",
		Usage: "Directory to store the ethash mining DAGs",
		Value: DirectoryString(ethconfig.Defaults.Ethash.DatasetDir),
	}
	EthashDatasetsInMemoryFlag = cli.IntFlag{
		Name:  "ethash.dagsinmem",
		Usage: "Number of recent ethash mining DAGs to keep in memory (1+GB each)",
		Value: ethconfig.Defaults.Ethash.DatasetsInMem,
	}
	EthashDatasetsOnDiskFlag = cli.IntFlag{
		Name:  "ethash.dagsondisk",
		Usage: "Number of recent ethash mining DAGs to keep on disk (1+GB each)",
		Value: ethconfig.Defaults.Ethash.DatasetsOnDisk,
	}
	EthashDatasetsLockMmapFlag = cli.BoolFlag{
		Name:  "ethash.dagslockmmap",
		Usage: "Lock memory maps for recent ethash mining DAGs",
	}
	// Transaction pool settings
	TxPoolLocalsFlag = cli.StringFlag{
		Name:  "txpool.locals",
		Usage: "Comma separated accounts to treat as locals (no flush, priority inclusion)",
	}
	TxPoolNoLocalsFlag = cli.BoolFlag{
		Name:  "txpool.nolocals",
		Usage: "Disables price exemptions for locally submitted transactions",
	}
	TxPoolJournalFlag = cli.StringFlag{
		Name:  "txpool.journal",
		Usage: "Disk journal for local transaction to survive node restarts",
		Value: core.DefaultTxPoolConfig.Journal,
	}
	TxPoolRejournalFlag = cli.DurationFlag{
		Name:  "txpool.rejournal",
		Usage: "Time interval to regenerate the local transaction journal",
		Value: core.DefaultTxPoolConfig.Rejournal,
	}
	TxPoolPriceLimitFlag = cli.Uint64Flag{
		Name:  "txpool.pricelimit",
		Usage: "Minimum gas price limit to enforce for acceptance into the pool",
		Value: ethconfig.Defaults.TxPool.PriceLimit,
	}
	TxPoolPriceBumpFlag = cli.Uint64Flag{
		Name:  "txpool.pricebump",
		Usage: "Price bump percentage to replace an already existing transaction",
		Value: ethconfig.Defaults.TxPool.PriceBump,
	}
	TxPoolAccountSlotsFlag = cli.Uint64Flag{
		Name:  "txpool.accountslots",
		Usage: "Minimum number of executable transaction slots guaranteed per account",
		Value: ethconfig.Defaults.TxPool.AccountSlots,
	}
	TxPoolGlobalSlotsFlag = cli.Uint64Flag{
		Name:  "txpool.globalslots",
		Usage: "Maximum number of executable transaction slots for all accounts",
		Value: ethconfig.Defaults.TxPool.GlobalSlots,
	}
	TxPoolAccountQueueFlag = cli.Uint64Flag{
		Name:  "txpool.accountqueue",
		Usage: "Maximum number of non-executable transaction slots permitted per account",
		Value: ethconfig.Defaults.TxPool.AccountQueue,
	}
	TxPoolGlobalQueueFlag = cli.Uint64Flag{
		Name:  "txpool.globalqueue",
		Usage: "Maximum number of non-executable transaction slots for all accounts",
		Value: ethconfig.Defaults.TxPool.GlobalQueue,
	}
	TxPoolLifetimeFlag = cli.DurationFlag{
		Name:  "txpool.lifetime",
		Usage: "Maximum amount of time non-executable transaction are queued",
		Value: ethconfig.Defaults.TxPool.Lifetime,
	}
	// Performance tuning settings
	CacheFlag = cli.IntFlag{
		Name:  "cache",
		Usage: "Megabytes of memory allocated to internal caching (default = 4096 mainnet full node, 128 light mode)",
		Value: 1024,
	}
	CacheDatabaseFlag = cli.IntFlag{
		Name:  "cache.database",
		Usage: "Percentage of cache memory allowance to use for database io",
		Value: 50,
	}
	CacheTrieFlag = cli.IntFlag{
		Name:  "cache.trie",
		Usage: "Percentage of cache memory allowance to use for trie caching (default = 15% full mode, 30% archive mode)",
		Value: 15,
	}
	CacheTrieJournalFlag = cli.StringFlag{
		Name:  "cache.trie.journal",
		Usage: "Disk journal directory for trie cache to survive node restarts",
		Value: ethconfig.Defaults.TrieCleanCacheJournal,
	}
	CacheTrieRejournalFlag = cli.DurationFlag{
		Name:  "cache.trie.rejournal",
		Usage: "Time interval to regenerate the trie cache journal",
		Value: ethconfig.Defaults.TrieCleanCacheRejournal,
	}
	CacheGCFlag = cli.IntFlag{
		Name:  "cache.gc",
		Usage: "Percentage of cache memory allowance to use for trie pruning (default = 25% full mode, 0% archive mode)",
		Value: 25,
	}
	CacheSnapshotFlag = cli.IntFlag{
		Name:  "cache.snapshot",
		Usage: "Percentage of cache memory allowance to use for snapshot caching (default = 10% full mode, 20% archive mode)",
		Value: 10,
	}
	CacheNoPrefetchFlag = cli.BoolFlag{
		Name:  "cache.noprefetch",
		Usage: "Disable heuristic state prefetch during block import (less CPU and disk IO, more time waiting for data)",
	}
	CachePreimagesFlag = cli.BoolFlag{
		Name:  "cache.preimages",
		Usage: "Enable recording the SHA3/keccak preimages of trie keys",
	}
	// Miner settings
	MiningEnabledFlag = cli.BoolFlag{
		Name:  "mine",
		Usage: "Enable mining",
	}
	MinerThreadsFlag = cli.IntFlag{
		Name:  "miner.threads",
		Usage: "Number of CPU threads to use for mining",
		Value: 0,
	}
	MinerNotifyFlag = cli.StringFlag{
		Name:  "miner.notify",
		Usage: "Comma separated HTTP URL list to notify of new work packages",
	}
	MinerGasTargetFlag = cli.Uint64Flag{
		Name:  "miner.gastarget",
		Usage: "Target gas floor for mined blocks",
		Value: ethconfig.Defaults.Miner.GasFloor,
	}
	MinerGasLimitFlag = cli.Uint64Flag{
		Name:  "miner.gaslimit",
		Usage: "Target gas ceiling for mined blocks",
		Value: ethconfig.Defaults.Miner.GasCeil,
	}
	MinerGasPriceFlag = BigFlag{
		Name:  "miner.gasprice",
		Usage: "Minimum gas price for mining a transaction",
		Value: ethconfig.Defaults.Miner.GasPrice,
	}
	MinerEtherbaseFlag = cli.StringFlag{
		Name:  "miner.etherbase",
		Usage: "Public address for block mining rewards (default = first account)",
		Value: "0",
	}
	MinerExtraDataFlag = cli.StringFlag{
		Name:  "miner.extradata",
		Usage: "Block extra data set by the miner (default = client version)",
	}
	MinerRecommitIntervalFlag = cli.DurationFlag{
		Name:  "miner.recommit",
		Usage: "Time interval to recreate the block being mined",
		Value: ethconfig.Defaults.Miner.Recommit,
	}
	MinerNoVerfiyFlag = cli.BoolFlag{
		Name:  "miner.noverify",
		Usage: "Disable remote sealing verification",
	}
	// Account settings
	UnlockedAccountFlag = cli.StringFlag{
		Name:  "unlock",
		Usage: "Comma separated list of accounts to unlock",
		Value: "",
	}
	PasswordFileFlag = cli.StringFlag{
		Name:  "password",
		Usage: "Password file to use for non-interactive password input",
		Value: "",
	}
	ExternalSignerFlag = cli.StringFlag{
		Name:  "signer",
		Usage: "External signer (url or path to ipc file)",
		Value: "",
	}
	VMEnableDebugFlag = cli.BoolFlag{
		Name:  "vmdebug",
		Usage: "Record information useful for VM and contract debugging",
	}
	InsecureUnlockAllowedFlag = cli.BoolFlag{
		Name:  "allow-insecure-unlock",
		Usage: "Allow insecure account unlocking when account-related RPCs are exposed by http",
	}
	RPCGlobalGasCapFlag = cli.Uint64Flag{
		Name:  "rpc.gascap",
		Usage: "Sets a cap on gas that can be used in eth_call/estimateGas (0=infinite)",
		Value: ethconfig.Defaults.RPCGasCap,
	}
	RPCGlobalTxFeeCapFlag = cli.Float64Flag{
		Name:  "rpc.txfeecap",
		Usage: "Sets a cap on transaction fee (in ether) that can be sent via the RPC APIs (0 = no cap)",
		Value: ethconfig.Defaults.RPCTxFeeCap,
	}
	// Logging and debug settings
	EthStatsURLFlag = cli.StringFlag{
		Name:  "ethstats",
		Usage: "Reporting URL of a ethstats service (nodename:secret@host:port)",
	}
	FakePoWFlag = cli.BoolFlag{
		Name:  "fakepow",
		Usage: "Disables proof-of-work verification",
	}
	NoCompactionFlag = cli.BoolFlag{
		Name:  "nocompaction",
		Usage: "Disables db compaction after import",
	}
	// RPC settings
	IPCDisabledFlag = cli.BoolFlag{
		Name:  "ipcdisable",
		Usage: "Disable the IPC-RPC server",
	}
	IPCPathFlag = DirectoryFlag{
		Name:  "ipcpath",
		Usage: "Filename for IPC socket/pipe within the datadir (explicit paths escape it)",
	}
	HTTPEnabledFlag = cli.BoolFlag{
		Name:  "http",
		Usage: "Enable the HTTP-RPC server",
	}
	HTTPListenAddrFlag = cli.StringFlag{
		Name:  "http.addr",
		Usage: "HTTP-RPC server listening interface",
		Value: node.DefaultHTTPHost,
	}
	HTTPPortFlag = cli.IntFlag{
		Name:  "http.port",
		Usage: "HTTP-RPC server listening port",
		Value: node.DefaultHTTPPort,
	}
	HTTPCORSDomainFlag = cli.StringFlag{
		Name:  "http.corsdomain",
		Usage: "Comma separated list of domains from which to accept cross origin requests (browser enforced)",
		Value: "",
	}
	HTTPVirtualHostsFlag = cli.StringFlag{
		Name:  "http.vhosts",
		Usage: "Comma separated list of virtual hostnames from which to accept requests (server enforced). Accepts '*' wildcard.",
		Value: strings.Join(node.DefaultConfig.HTTPVirtualHosts, ","),
	}
	HTTPApiFlag = cli.StringFlag{
		Name:  "http.api",
		Usage: "API's offered over the HTTP-RPC interface",
		Value: "",
	}
	HTTPPathPrefixFlag = cli.StringFlag{
		Name:  "http.rpcprefix",
		Usage: "HTTP path path prefix on which JSON-RPC is served. Use '/' to serve on all paths.",
		Value: "",
	}
	GraphQLEnabledFlag = cli.BoolFlag{
		Name:  "graphql",
		Usage: "Enable GraphQL on the HTTP-RPC server. Note that GraphQL can only be started if an HTTP server is started as well.",
	}
	GraphQLCORSDomainFlag = cli.StringFlag{
		Name:  "graphql.corsdomain",
		Usage: "Comma separated list of domains from which to accept cross origin requests (browser enforced)",
		Value: "",
	}
	GraphQLVirtualHostsFlag = cli.StringFlag{
		Name:  "graphql.vhosts",
		Usage: "Comma separated list of virtual hostnames from which to accept requests (server enforced). Accepts '*' wildcard.",
		Value: strings.Join(node.DefaultConfig.GraphQLVirtualHosts, ","),
	}
	WSEnabledFlag = cli.BoolFlag{
		Name:  "ws",
		Usage: "Enable the WS-RPC server",
	}
	WSListenAddrFlag = cli.StringFlag{
		Name:  "ws.addr",
		Usage: "WS-RPC server listening interface",
		Value: node.DefaultWSHost,
	}
	WSPortFlag = cli.IntFlag{
		Name:  "ws.port",
		Usage: "WS-RPC server listening port",
		Value: node.DefaultWSPort,
	}
	WSApiFlag = cli.StringFlag{
		Name:  "ws.api",
		Usage: "API's offered over the WS-RPC interface",
		Value: "",
	}
	WSAllowedOriginsFlag = cli.StringFlag{
		Name:  "ws.origins",
		Usage: "Origins from which to accept websockets requests",
		Value: "",
	}
	WSPathPrefixFlag = cli.StringFlag{
		Name:  "ws.rpcprefix",
		Usage: "HTTP path prefix on which JSON-RPC is served. Use '/' to serve on all paths.",
		Value: "",
	}
	ExecFlag = cli.StringFlag{
		Name:  "exec",
		Usage: "Execute JavaScript statement",
	}
	PreloadJSFlag = cli.StringFlag{
		Name:  "preload",
		Usage: "Comma separated list of JavaScript files to preload into the console",
	}
	AllowUnprotectedTxs = cli.BoolFlag{
		Name:  "rpc.allow-unprotected-txs",
		Usage: "Allow for unprotected (non EIP155 signed) transactions to be submitted via RPC",
	}

	// Network Settings
	MaxPeersFlag = cli.IntFlag{
		Name:  "maxpeers",
		Usage: "Maximum number of network peers (network disabled if set to 0)",
		Value: node.DefaultConfig.P2P.MaxPeers,
	}
	MaxPendingPeersFlag = cli.IntFlag{
		Name:  "maxpendpeers",
		Usage: "Maximum number of pending connection attempts (defaults used if set to 0)",
		Value: node.DefaultConfig.P2P.MaxPendingPeers,
	}
	ListenPortFlag = cli.IntFlag{
		Name:  "port",
		Usage: "Network listening port",
		Value: 30303,
	}
	BootnodesFlag = cli.StringFlag{
		Name:  "bootnodes",
		Usage: "Comma separated enode URLs for P2P discovery bootstrap",
		Value: "",
	}
	NodeKeyFileFlag = cli.StringFlag{
		Name:  "nodekey",
		Usage: "P2P node key file",
	}
	NodeKeyHexFlag = cli.StringFlag{
		Name:  "nodekeyhex",
		Usage: "P2P node key as hex (for testing)",
	}
	NATFlag = cli.StringFlag{
		Name:  "nat",
		Usage: "NAT port mapping mechanism (any|none|upnp|pmp|extip:<IP>)",
		Value: "any",
	}
	NoDiscoverFlag = cli.BoolFlag{
		Name:  "nodiscover",
		Usage: "Disables the peer discovery mechanism (manual peer addition)",
	}
	DiscoveryV5Flag = cli.BoolFlag{
		Name:  "v5disc",
		Usage: "Enables the experimental RLPx V5 (Topic Discovery) mechanism",
	}
	NetrestrictFlag = cli.StringFlag{
		Name:  "netrestrict",
		Usage: "Restricts network communication to the given IP networks (CIDR masks)",
	}
	DNSDiscoveryFlag = cli.StringFlag{
		Name:  "discovery.dns",
		Usage: "Sets DNS discovery entry points (use \"\" to disable DNS)",
	}

	// ATM the url is left to the user and deployment to
	JSpathFlag = cli.StringFlag{
		Name:  "jspath",
		Usage: "JavaScript root path for `loadScript`",
		Value: ".",
	}

	// Gas price oracle settings
	GpoBlocksFlag = cli.IntFlag{
		Name:  "gpo.blocks",
		Usage: "Number of recent blocks to check for gas prices",
		Value: ethconfig.Defaults.GPO.Blocks,
	}
	GpoPercentileFlag = cli.IntFlag{
		Name:  "gpo.percentile",
		Usage: "Suggested gas price is the given percentile of a set of recent transaction gas prices",
		Value: ethconfig.Defaults.GPO.Percentile,
	}
	GpoMaxGasPriceFlag = cli.Int64Flag{
		Name:  "gpo.maxprice",
		Usage: "Maximum gas price will be recommended by gpo",
		Value: ethconfig.Defaults.GPO.MaxPrice.Int64(),
	}

	// Metrics flags
	MetricsEnabledFlag = cli.BoolFlag{
		Name:  "metrics",
		Usage: "Enable metrics collection and reporting",
	}
	MetricsEnabledExpensiveFlag = cli.BoolFlag{
		Name:  "metrics.expensive",
		Usage: "Enable expensive metrics collection and reporting",
	}

	// MetricsHTTPFlag defines the endpoint for a stand-alone metrics HTTP endpoint.
	// Since the pprof service enables sensitive/vulnerable behavior, this allows a user
	// to enable a public-OK metrics endpoint without having to worry about ALSO exposing
	// other profiling behavior or information.
	MetricsHTTPFlag = cli.StringFlag{
		Name:  "metrics.addr",
		Usage: "Enable stand-alone metrics HTTP server listening interface",
		Value: metrics.DefaultConfig.HTTP,
	}
	MetricsPortFlag = cli.IntFlag{
		Name:  "metrics.port",
		Usage: "Metrics HTTP server listening port",
		Value: metrics.DefaultConfig.Port,
	}
	MetricsEnableInfluxDBFlag = cli.BoolFlag{
		Name:  "metrics.influxdb",
		Usage: "Enable metrics export/push to an external InfluxDB database",
	}
	MetricsInfluxDBEndpointFlag = cli.StringFlag{
		Name:  "metrics.influxdb.endpoint",
		Usage: "InfluxDB API endpoint to report metrics to",
		Value: metrics.DefaultConfig.InfluxDBEndpoint,
	}
	MetricsInfluxDBDatabaseFlag = cli.StringFlag{
		Name:  "metrics.influxdb.database",
		Usage: "InfluxDB database name to push reported metrics to",
		Value: metrics.DefaultConfig.InfluxDBDatabase,
	}
	MetricsInfluxDBUsernameFlag = cli.StringFlag{
		Name:  "metrics.influxdb.username",
		Usage: "Username to authorize access to the database",
		Value: metrics.DefaultConfig.InfluxDBUsername,
	}
	MetricsInfluxDBPasswordFlag = cli.StringFlag{
		Name:  "metrics.influxdb.password",
		Usage: "Password to authorize access to the database",
		Value: metrics.DefaultConfig.InfluxDBPassword,
	}
	// Tags are part of every measurement sent to InfluxDB. Queries on tags are faster in InfluxDB.
	// For example `host` tag could be used so that we can group all nodes and average a measurement
	// across all of them, but also so that we can select a specific node and inspect its measurements.
	// https://docs.influxdata.com/influxdb/v1.4/concepts/key_concepts/#tag-key
	MetricsInfluxDBTagsFlag = cli.StringFlag{
		Name:  "metrics.influxdb.tags",
		Usage: "Comma-separated InfluxDB tags (key/values) attached to all measurements",
		Value: metrics.DefaultConfig.InfluxDBTags,
	}
	EWASMInterpreterFlag = cli.StringFlag{
		Name:  "vm.ewasm",
		Usage: "External ewasm configuration (default = built-in interpreter)",
		Value: "",
	}
	EVMInterpreterFlag = cli.StringFlag{
		Name:  "vm.evm",
		Usage: "External EVM configuration (default = built-in interpreter)",
		Value: "",
	}
)

// MakeDataDir retrieves the currently requested data directory, terminating
// if none (or the empty string) is specified. If the node is starting a testnet,
// then a subdirectory of the specified datadir will be used.
func MakeDataDir(ctx *cli.Context) string {
	if path := ctx.GlobalString(DataDirFlag.Name); path != "" {
		if ctx.GlobalBool(RopstenFlag.Name) {
			// Maintain compatibility with older Geth configurations storing the
			// Ropsten database in `testnet` instead of `ropsten`.
			return filepath.Join(path, "ropsten")
		}
		if ctx.GlobalBool(RinkebyFlag.Name) {
			return filepath.Join(path, "rinkeby")
		}
		if ctx.GlobalBool(GoerliFlag.Name) {
			return filepath.Join(path, "goerli")
		}
		if ctx.GlobalBool(YoloV3Flag.Name) {
			return filepath.Join(path, "yolo-v3")
		}
		return path
	}
	Fatalf("Cannot determine default data directory, please set manually (--datadir)")
	return ""
}

// setNodeKey creates a node key from set command line flags, either loading it
// from a file or as a specified hex value. If neither flags were provided, this
// method returns nil and an emphemeral key is to be generated.
func setNodeKey(ctx *cli.Context, cfg *p2p.Config) {
	var (
		hex  = ctx.GlobalString(NodeKeyHexFlag.Name)
		file = ctx.GlobalString(NodeKeyFileFlag.Name)
		key  *ecdsa.PrivateKey
		err  error
	)
	switch {
	case file != "" && hex != "":
		Fatalf("Options %q and %q are mutually exclusive", NodeKeyFileFlag.Name, NodeKeyHexFlag.Name)
	case file != "":
		if key, err = crypto.LoadECDSA(file); err != nil {
			Fatalf("Option %q: %v", NodeKeyFileFlag.Name, err)
		}
		cfg.PrivateKey = key
	case hex != "":
		if key, err = crypto.HexToECDSA(hex); err != nil {
			Fatalf("Option %q: %v", NodeKeyHexFlag.Name, err)
		}
		cfg.PrivateKey = key
	}
}

// setNodeUserIdent creates the user identifier from CLI flags.
func setNodeUserIdent(ctx *cli.Context, cfg *node.Config) {
	if identity := ctx.GlobalString(IdentityFlag.Name); len(identity) > 0 {
		cfg.UserIdent = identity
	}
}

// setBootstrapNodes creates a list of bootstrap nodes from the command line
// flags, reverting to pre-configured ones if none have been specified.
func setBootstrapNodes(ctx *cli.Context, cfg *p2p.Config) {
	urls := params.MainnetBootnodes
	switch {
	case ctx.GlobalIsSet(BootnodesFlag.Name):
		urls = SplitAndTrim(ctx.GlobalString(BootnodesFlag.Name))
	case ctx.GlobalBool(RopstenFlag.Name):
		urls = params.RopstenBootnodes
	case ctx.GlobalBool(RinkebyFlag.Name):
		urls = params.RinkebyBootnodes
	case ctx.GlobalBool(GoerliFlag.Name):
		urls = params.GoerliBootnodes
	case ctx.GlobalBool(YoloV3Flag.Name):
		urls = params.YoloV3Bootnodes
	case cfg.BootstrapNodes != nil:
		return // already set, don't apply defaults.
	}

	cfg.BootstrapNodes = make([]*enode.Node, 0, len(urls))
	for _, url := range urls {
		if url != "" {
			node, err := enode.Parse(enode.ValidSchemes, url)
			if err != nil {
				log.Crit("Bootstrap URL invalid", "enode", url, "err", err)
				continue
			}
			cfg.BootstrapNodes = append(cfg.BootstrapNodes, node)
		}
	}
}

// setBootstrapNodesV5 creates a list of bootstrap nodes from the command line
// flags, reverting to pre-configured ones if none have been specified.
func setBootstrapNodesV5(ctx *cli.Context, cfg *p2p.Config) {
	urls := params.V5Bootnodes
	switch {
	case ctx.GlobalIsSet(BootnodesFlag.Name):
		urls = SplitAndTrim(ctx.GlobalString(BootnodesFlag.Name))
	case cfg.BootstrapNodesV5 != nil:
		return // already set, don't apply defaults.
	}

	cfg.BootstrapNodesV5 = make([]*enode.Node, 0, len(urls))
	for _, url := range urls {
		if url != "" {
			node, err := enode.Parse(enode.ValidSchemes, url)
			if err != nil {
				log.Error("Bootstrap URL invalid", "enode", url, "err", err)
				continue
			}
			cfg.BootstrapNodesV5 = append(cfg.BootstrapNodesV5, node)
		}
	}
}

// setListenAddress creates a TCP listening address string from set command
// line flags.
func setListenAddress(ctx *cli.Context, cfg *p2p.Config) {
	if ctx.GlobalIsSet(ListenPortFlag.Name) {
		cfg.ListenAddr = fmt.Sprintf(":%d", ctx.GlobalInt(ListenPortFlag.Name))
	}
}

// setNAT creates a port mapper from command line flags.
func setNAT(ctx *cli.Context, cfg *p2p.Config) {
	if ctx.GlobalIsSet(NATFlag.Name) {
		natif, err := nat.Parse(ctx.GlobalString(NATFlag.Name))
		if err != nil {
			Fatalf("Option %s: %v", NATFlag.Name, err)
		}
		cfg.NAT = natif
	}
}

// SplitAndTrim splits input separated by a comma
// and trims excessive white space from the substrings.
func SplitAndTrim(input string) (ret []string) {
	l := strings.Split(input, ",")
	for _, r := range l {
		if r = strings.TrimSpace(r); r != "" {
			ret = append(ret, r)
		}
	}
	return ret
}

// setHTTP creates the HTTP RPC listener interface string from the set
// command line flags, returning empty if the HTTP endpoint is disabled.
func setHTTP(ctx *cli.Context, cfg *node.Config) {
	if ctx.GlobalBool(LegacyRPCEnabledFlag.Name) && cfg.HTTPHost == "" {
		log.Warn("The flag --rpc is deprecated and will be removed June 2021, please use --http")
		cfg.HTTPHost = "127.0.0.1"
		if ctx.GlobalIsSet(LegacyRPCListenAddrFlag.Name) {
			cfg.HTTPHost = ctx.GlobalString(LegacyRPCListenAddrFlag.Name)
			log.Warn("The flag --rpcaddr is deprecated and will be removed June 2021, please use --http.addr")
		}
	}
	if ctx.GlobalBool(HTTPEnabledFlag.Name) && cfg.HTTPHost == "" {
		cfg.HTTPHost = "127.0.0.1"
		if ctx.GlobalIsSet(HTTPListenAddrFlag.Name) {
			cfg.HTTPHost = ctx.GlobalString(HTTPListenAddrFlag.Name)
		}
	}

	if ctx.GlobalIsSet(LegacyRPCPortFlag.Name) {
		cfg.HTTPPort = ctx.GlobalInt(LegacyRPCPortFlag.Name)
		log.Warn("The flag --rpcport is deprecated and will be removed June 2021, please use --http.port")
	}
	if ctx.GlobalIsSet(HTTPPortFlag.Name) {
		cfg.HTTPPort = ctx.GlobalInt(HTTPPortFlag.Name)
	}

	if ctx.GlobalIsSet(LegacyRPCCORSDomainFlag.Name) {
		cfg.HTTPCors = SplitAndTrim(ctx.GlobalString(LegacyRPCCORSDomainFlag.Name))
		log.Warn("The flag --rpccorsdomain is deprecated and will be removed June 2021, please use --http.corsdomain")
	}
	if ctx.GlobalIsSet(HTTPCORSDomainFlag.Name) {
		cfg.HTTPCors = SplitAndTrim(ctx.GlobalString(HTTPCORSDomainFlag.Name))
	}

	if ctx.GlobalIsSet(LegacyRPCApiFlag.Name) {
		cfg.HTTPModules = SplitAndTrim(ctx.GlobalString(LegacyRPCApiFlag.Name))
		log.Warn("The flag --rpcapi is deprecated and will be removed June 2021, please use --http.api")
	}
	if ctx.GlobalIsSet(HTTPApiFlag.Name) {
		cfg.HTTPModules = SplitAndTrim(ctx.GlobalString(HTTPApiFlag.Name))
	}

	if ctx.GlobalIsSet(LegacyRPCVirtualHostsFlag.Name) {
		cfg.HTTPVirtualHosts = SplitAndTrim(ctx.GlobalString(LegacyRPCVirtualHostsFlag.Name))
		log.Warn("The flag --rpcvhosts is deprecated and will be removed June 2021, please use --http.vhosts")
	}
	if ctx.GlobalIsSet(HTTPVirtualHostsFlag.Name) {
		cfg.HTTPVirtualHosts = SplitAndTrim(ctx.GlobalString(HTTPVirtualHostsFlag.Name))
	}

	if ctx.GlobalIsSet(HTTPPathPrefixFlag.Name) {
		cfg.HTTPPathPrefix = ctx.GlobalString(HTTPPathPrefixFlag.Name)
	}
	if ctx.GlobalIsSet(AllowUnprotectedTxs.Name) {
		cfg.AllowUnprotectedTxs = ctx.GlobalBool(AllowUnprotectedTxs.Name)
	}
}

// setGraphQL creates the GraphQL listener interface string from the set
// command line flags, returning empty if the GraphQL endpoint is disabled.
func setGraphQL(ctx *cli.Context, cfg *node.Config) {
	if ctx.GlobalIsSet(GraphQLCORSDomainFlag.Name) {
		cfg.GraphQLCors = SplitAndTrim(ctx.GlobalString(GraphQLCORSDomainFlag.Name))
	}
	if ctx.GlobalIsSet(GraphQLVirtualHostsFlag.Name) {
		cfg.GraphQLVirtualHosts = SplitAndTrim(ctx.GlobalString(GraphQLVirtualHostsFlag.Name))
	}
}

// setWS creates the WebSocket RPC listener interface string from the set
// command line flags, returning empty if the HTTP endpoint is disabled.
func setWS(ctx *cli.Context, cfg *node.Config) {
	if ctx.GlobalBool(WSEnabledFlag.Name) && cfg.WSHost == "" {
		cfg.WSHost = "127.0.0.1"
		if ctx.GlobalIsSet(WSListenAddrFlag.Name) {
			cfg.WSHost = ctx.GlobalString(WSListenAddrFlag.Name)
		}
	}
	if ctx.GlobalIsSet(WSPortFlag.Name) {
		cfg.WSPort = ctx.GlobalInt(WSPortFlag.Name)
	}

	if ctx.GlobalIsSet(WSAllowedOriginsFlag.Name) {
		cfg.WSOrigins = SplitAndTrim(ctx.GlobalString(WSAllowedOriginsFlag.Name))
	}

	if ctx.GlobalIsSet(WSApiFlag.Name) {
		cfg.WSModules = SplitAndTrim(ctx.GlobalString(WSApiFlag.Name))
	}

	if ctx.GlobalIsSet(WSPathPrefixFlag.Name) {
		cfg.WSPathPrefix = ctx.GlobalString(WSPathPrefixFlag.Name)
	}
}

// setIPC creates an IPC path configuration from the set command line flags,
// returning an empty string if IPC was explicitly disabled, or the set path.
func setIPC(ctx *cli.Context, cfg *node.Config) {
	CheckExclusive(ctx, IPCDisabledFlag, IPCPathFlag)
	switch {
	case ctx.GlobalBool(IPCDisabledFlag.Name):
		cfg.IPCPath = ""
	case ctx.GlobalIsSet(IPCPathFlag.Name):
		cfg.IPCPath = ctx.GlobalString(IPCPathFlag.Name)
	}
}

// setLes configures the les server and ultra light client settings from the command line flags.
func setLes(ctx *cli.Context, cfg *ethconfig.Config) {
	if ctx.GlobalIsSet(LightServeFlag.Name) {
		cfg.LightServ = ctx.GlobalInt(LightServeFlag.Name)
	}
	if ctx.GlobalIsSet(LightIngressFlag.Name) {
		cfg.LightIngress = ctx.GlobalInt(LightIngressFlag.Name)
	}
	if ctx.GlobalIsSet(LightEgressFlag.Name) {
		cfg.LightEgress = ctx.GlobalInt(LightEgressFlag.Name)
	}
	if ctx.GlobalIsSet(LightMaxPeersFlag.Name) {
		cfg.LightPeers = ctx.GlobalInt(LightMaxPeersFlag.Name)
	}
	if ctx.GlobalIsSet(UltraLightServersFlag.Name) {
		cfg.UltraLightServers = strings.Split(ctx.GlobalString(UltraLightServersFlag.Name), ",")
	}
	if ctx.GlobalIsSet(UltraLightFractionFlag.Name) {
		cfg.UltraLightFraction = ctx.GlobalInt(UltraLightFractionFlag.Name)
	}
	if cfg.UltraLightFraction <= 0 && cfg.UltraLightFraction > 100 {
		log.Error("Ultra light fraction is invalid", "had", cfg.UltraLightFraction, "updated", ethconfig.Defaults.UltraLightFraction)
		cfg.UltraLightFraction = ethconfig.Defaults.UltraLightFraction
	}
	if ctx.GlobalIsSet(UltraLightOnlyAnnounceFlag.Name) {
		cfg.UltraLightOnlyAnnounce = ctx.GlobalBool(UltraLightOnlyAnnounceFlag.Name)
	}
	if ctx.GlobalIsSet(LightNoPruneFlag.Name) {
		cfg.LightNoPrune = ctx.GlobalBool(LightNoPruneFlag.Name)
	}
	if ctx.GlobalIsSet(LightNoSyncServeFlag.Name) {
		cfg.LightNoSyncServe = ctx.GlobalBool(LightNoSyncServeFlag.Name)
	}
}

// MakeDatabaseHandles raises out the number of allowed file handles per process
// for Geth and returns half of the allowance to assign to the database.
func MakeDatabaseHandles() int {
	limit, err := fdlimit.Maximum()
	if err != nil {
		Fatalf("Failed to retrieve file descriptor allowance: %v", err)
	}
	raised, err := fdlimit.Raise(uint64(limit))
	if err != nil {
		Fatalf("Failed to raise file descriptor allowance: %v", err)
	}
	return int(raised / 2) // Leave half for networking and other stuff
}

// MakeAddress converts an account specified directly as a hex encoded string or
// a key index in the key store to an internal account representation.
func MakeAddress(ks *keystore.KeyStore, account string) (accounts.Account, error) {
	// If the specified account is a valid address, return it
	if common.IsHexAddress(account) {
		return accounts.Account{Address: common.HexToAddress(account)}, nil
	}
	// Otherwise try to interpret the account as a keystore index
	index, err := strconv.Atoi(account)
	if err != nil || index < 0 {
		return accounts.Account{}, fmt.Errorf("invalid account address or index %q", account)
	}
	log.Warn("-------------------------------------------------------------------")
	log.Warn("Referring to accounts by order in the keystore folder is dangerous!")
	log.Warn("This functionality is deprecated and will be removed in the future!")
	log.Warn("Please use explicit addresses! (can search via `geth account list`)")
	log.Warn("-------------------------------------------------------------------")

	accs := ks.Accounts()
	if len(accs) <= index {
		return accounts.Account{}, fmt.Errorf("index %d higher than number of accounts %d", index, len(accs))
	}
	return accs[index], nil
}

// setEtherbase retrieves the etherbase either from the directly specified
// command line flags or from the keystore if CLI indexed.
func setEtherbase(ctx *cli.Context, ks *keystore.KeyStore, cfg *ethconfig.Config) {
	// Extract the current etherbase
	var etherbase string
	if ctx.GlobalIsSet(MinerEtherbaseFlag.Name) {
		etherbase = ctx.GlobalString(MinerEtherbaseFlag.Name)
	}
	// Convert the etherbase into an address and configure it
	if etherbase != "" {
		if ks != nil {
			account, err := MakeAddress(ks, etherbase)
			if err != nil {
				Fatalf("Invalid miner etherbase: %v", err)
			}
			cfg.Miner.Etherbase = account.Address
		} else {
			Fatalf("No etherbase configured")
		}
	}
}

// MakePasswordList reads password lines from the file specified by the global --password flag.
func MakePasswordList(ctx *cli.Context) []string {
	path := ctx.GlobalString(PasswordFileFlag.Name)
	if path == "" {
		return nil
	}
	text, err := ioutil.ReadFile(path)
	if err != nil {
		Fatalf("Failed to read password file: %v", err)
	}
	lines := strings.Split(string(text), "\n")
	// Sanitise DOS line endings.
	for i := range lines {
		lines[i] = strings.TrimRight(lines[i], "\r")
	}
	return lines
}

func SetP2PConfig(ctx *cli.Context, cfg *p2p.Config) {
	setNodeKey(ctx, cfg)
	setNAT(ctx, cfg)
	setListenAddress(ctx, cfg)
	setBootstrapNodes(ctx, cfg)
	setBootstrapNodesV5(ctx, cfg)

	lightClient := ctx.GlobalString(SyncModeFlag.Name) == "light"
	lightServer := (ctx.GlobalInt(LightServeFlag.Name) != 0)

	lightPeers := ctx.GlobalInt(LightMaxPeersFlag.Name)
	if lightClient && !ctx.GlobalIsSet(LightMaxPeersFlag.Name) {
		// dynamic default - for clients we use 1/10th of the default for servers
		lightPeers /= 10
	}

	if ctx.GlobalIsSet(MaxPeersFlag.Name) {
		cfg.MaxPeers = ctx.GlobalInt(MaxPeersFlag.Name)
		if lightServer && !ctx.GlobalIsSet(LightMaxPeersFlag.Name) {
			cfg.MaxPeers += lightPeers
		}
	} else {
		if lightServer {
			cfg.MaxPeers += lightPeers
		}
		if lightClient && ctx.GlobalIsSet(LightMaxPeersFlag.Name) && cfg.MaxPeers < lightPeers {
			cfg.MaxPeers = lightPeers
		}
	}
	if !(lightClient || lightServer) {
		lightPeers = 0
	}
	ethPeers := cfg.MaxPeers - lightPeers
	if lightClient {
		ethPeers = 0
	}
	log.Info("Maximum peer count", "ETH", ethPeers, "LES", lightPeers, "total", cfg.MaxPeers)

	if ctx.GlobalIsSet(MaxPendingPeersFlag.Name) {
		cfg.MaxPendingPeers = ctx.GlobalInt(MaxPendingPeersFlag.Name)
	}
	if ctx.GlobalIsSet(NoDiscoverFlag.Name) || lightClient {
		cfg.NoDiscovery = true
	}

	// if we're running a light client or server, force enable the v5 peer discovery
	// unless it is explicitly disabled with --nodiscover note that explicitly specifying
	// --v5disc overrides --nodiscover, in which case the later only disables v4 discovery
	forceV5Discovery := (lightClient || lightServer) && !ctx.GlobalBool(NoDiscoverFlag.Name)
	if ctx.GlobalIsSet(DiscoveryV5Flag.Name) {
		cfg.DiscoveryV5 = ctx.GlobalBool(DiscoveryV5Flag.Name)
	} else if forceV5Discovery {
		cfg.DiscoveryV5 = true
	}

	if netrestrict := ctx.GlobalString(NetrestrictFlag.Name); netrestrict != "" {
		list, err := netutil.ParseNetlist(netrestrict)
		if err != nil {
			Fatalf("Option %q: %v", NetrestrictFlag.Name, err)
		}
		cfg.NetRestrict = list
	}

	if ctx.GlobalBool(DeveloperFlag.Name) {
		// --dev mode can't use p2p networking.
		cfg.MaxPeers = 0
		cfg.ListenAddr = ":0"
		cfg.NoDiscovery = true
		cfg.DiscoveryV5 = false
	}
}

// SetNodeConfig applies node-related command line flags to the config.
func SetNodeConfig(ctx *cli.Context, cfg *node.Config) {
	SetP2PConfig(ctx, &cfg.P2P)
	setIPC(ctx, cfg)
	setHTTP(ctx, cfg)
	setGraphQL(ctx, cfg)
	setWS(ctx, cfg)
	setNodeUserIdent(ctx, cfg)
	setDataDir(ctx, cfg)
	setSmartCard(ctx, cfg)

	if ctx.GlobalIsSet(ExternalSignerFlag.Name) {
		cfg.ExternalSigner = ctx.GlobalString(ExternalSignerFlag.Name)
	}

	if ctx.GlobalIsSet(KeyStoreDirFlag.Name) {
		cfg.KeyStoreDir = ctx.GlobalString(KeyStoreDirFlag.Name)
	}
	if ctx.GlobalIsSet(LightKDFFlag.Name) {
		cfg.UseLightweightKDF = ctx.GlobalBool(LightKDFFlag.Name)
	}
	if ctx.GlobalIsSet(NoUSBFlag.Name) || cfg.NoUSB {
		log.Warn("Option nousb is deprecated and USB is deactivated by default. Use --usb to enable")
	}
	if ctx.GlobalIsSet(USBFlag.Name) {
		cfg.USB = ctx.GlobalBool(USBFlag.Name)
	}
	if ctx.GlobalIsSet(InsecureUnlockAllowedFlag.Name) {
		cfg.InsecureUnlockAllowed = ctx.GlobalBool(InsecureUnlockAllowedFlag.Name)
	}
}

func setSmartCard(ctx *cli.Context, cfg *node.Config) {
	// Skip enabling smartcards if no path is set
	path := ctx.GlobalString(SmartCardDaemonPathFlag.Name)
	if path == "" {
		return
	}
	// Sanity check that the smartcard path is valid
	fi, err := os.Stat(path)
	if err != nil {
		log.Info("Smartcard socket not found, disabling", "err", err)
		return
	}
	if fi.Mode()&os.ModeType != os.ModeSocket {
		log.Error("Invalid smartcard daemon path", "path", path, "type", fi.Mode().String())
		return
	}
	// Smartcard daemon path exists and is a socket, enable it
	cfg.SmartCardDaemonPath = path
}

func setDataDir(ctx *cli.Context, cfg *node.Config) {
	switch {
	case ctx.GlobalIsSet(DataDirFlag.Name):
		cfg.DataDir = ctx.GlobalString(DataDirFlag.Name)
	case ctx.GlobalBool(DeveloperFlag.Name):
		cfg.DataDir = "" // unless explicitly requested, use memory databases
	case ctx.GlobalBool(RopstenFlag.Name) && cfg.DataDir == node.DefaultDataDir():
		// Maintain compatibility with older Geth configurations storing the
		// Ropsten database in `testnet` instead of `ropsten`.
		legacyPath := filepath.Join(node.DefaultDataDir(), "testnet")
		if _, err := os.Stat(legacyPath); !os.IsNotExist(err) {
			log.Warn("Using the deprecated `testnet` datadir. Future versions will store the Ropsten chain in `ropsten`.")
			cfg.DataDir = legacyPath
		} else {
			cfg.DataDir = filepath.Join(node.DefaultDataDir(), "ropsten")
		}

		cfg.DataDir = filepath.Join(node.DefaultDataDir(), "ropsten")
	case ctx.GlobalBool(RinkebyFlag.Name) && cfg.DataDir == node.DefaultDataDir():
		cfg.DataDir = filepath.Join(node.DefaultDataDir(), "rinkeby")
	case ctx.GlobalBool(GoerliFlag.Name) && cfg.DataDir == node.DefaultDataDir():
		cfg.DataDir = filepath.Join(node.DefaultDataDir(), "goerli")
	case ctx.GlobalBool(YoloV3Flag.Name) && cfg.DataDir == node.DefaultDataDir():
		cfg.DataDir = filepath.Join(node.DefaultDataDir(), "yolo-v3")
	}
}

func setGPO(ctx *cli.Context, cfg *gasprice.Config, light bool) {
	// If we are running the light client, apply another group
	// settings for gas oracle.
	if light {
		cfg.Blocks = ethconfig.LightClientGPO.Blocks
		cfg.Percentile = ethconfig.LightClientGPO.Percentile
	}
	if ctx.GlobalIsSet(GpoBlocksFlag.Name) {
		cfg.Blocks = ctx.GlobalInt(GpoBlocksFlag.Name)
	}
	if ctx.GlobalIsSet(GpoPercentileFlag.Name) {
		cfg.Percentile = ctx.GlobalInt(GpoPercentileFlag.Name)
	}
	if ctx.GlobalIsSet(GpoMaxGasPriceFlag.Name) {
		cfg.MaxPrice = big.NewInt(ctx.GlobalInt64(GpoMaxGasPriceFlag.Name))
	}
}

func setTxPool(ctx *cli.Context, cfg *core.TxPoolConfig) {
	if ctx.GlobalIsSet(TxPoolLocalsFlag.Name) {
		locals := strings.Split(ctx.GlobalString(TxPoolLocalsFlag.Name), ",")
		for _, account := range locals {
			if trimmed := strings.TrimSpace(account); !common.IsHexAddress(trimmed) {
				Fatalf("Invalid account in --txpool.locals: %s", trimmed)
			} else {
				cfg.Locals = append(cfg.Locals, common.HexToAddress(account))
			}
		}
	}
	if ctx.GlobalIsSet(TxPoolNoLocalsFlag.Name) {
		cfg.NoLocals = ctx.GlobalBool(TxPoolNoLocalsFlag.Name)
	}
	if ctx.GlobalIsSet(TxPoolJournalFlag.Name) {
		cfg.Journal = ctx.GlobalString(TxPoolJournalFlag.Name)
	}
	if ctx.GlobalIsSet(TxPoolRejournalFlag.Name) {
		cfg.Rejournal = ctx.GlobalDuration(TxPoolRejournalFlag.Name)
	}
	if ctx.GlobalIsSet(TxPoolPriceLimitFlag.Name) {
		cfg.PriceLimit = ctx.GlobalUint64(TxPoolPriceLimitFlag.Name)
	}
	if ctx.GlobalIsSet(TxPoolPriceBumpFlag.Name) {
		cfg.PriceBump = ctx.GlobalUint64(TxPoolPriceBumpFlag.Name)
	}
	if ctx.GlobalIsSet(TxPoolAccountSlotsFlag.Name) {
		cfg.AccountSlots = ctx.GlobalUint64(TxPoolAccountSlotsFlag.Name)
	}
	if ctx.GlobalIsSet(TxPoolGlobalSlotsFlag.Name) {
		cfg.GlobalSlots = ctx.GlobalUint64(TxPoolGlobalSlotsFlag.Name)
	}
	if ctx.GlobalIsSet(TxPoolAccountQueueFlag.Name) {
		cfg.AccountQueue = ctx.GlobalUint64(TxPoolAccountQueueFlag.Name)
	}
	if ctx.GlobalIsSet(TxPoolGlobalQueueFlag.Name) {
		cfg.GlobalQueue = ctx.GlobalUint64(TxPoolGlobalQueueFlag.Name)
	}
	if ctx.GlobalIsSet(TxPoolLifetimeFlag.Name) {
		cfg.Lifetime = ctx.GlobalDuration(TxPoolLifetimeFlag.Name)
	}
}

func setEthash(ctx *cli.Context, cfg *ethconfig.Config) {
	if ctx.GlobalIsSet(EthashCacheDirFlag.Name) {
		cfg.Ethash.CacheDir = ctx.GlobalString(EthashCacheDirFlag.Name)
	}
	if ctx.GlobalIsSet(EthashDatasetDirFlag.Name) {
		cfg.Ethash.DatasetDir = ctx.GlobalString(EthashDatasetDirFlag.Name)
	}
	if ctx.GlobalIsSet(EthashCachesInMemoryFlag.Name) {
		cfg.Ethash.CachesInMem = ctx.GlobalInt(EthashCachesInMemoryFlag.Name)
	}
	if ctx.GlobalIsSet(EthashCachesOnDiskFlag.Name) {
		cfg.Ethash.CachesOnDisk = ctx.GlobalInt(EthashCachesOnDiskFlag.Name)
	}
	if ctx.GlobalIsSet(EthashCachesLockMmapFlag.Name) {
		cfg.Ethash.CachesLockMmap = ctx.GlobalBool(EthashCachesLockMmapFlag.Name)
	}
	if ctx.GlobalIsSet(EthashDatasetsInMemoryFlag.Name) {
		cfg.Ethash.DatasetsInMem = ctx.GlobalInt(EthashDatasetsInMemoryFlag.Name)
	}
	if ctx.GlobalIsSet(EthashDatasetsOnDiskFlag.Name) {
		cfg.Ethash.DatasetsOnDisk = ctx.GlobalInt(EthashDatasetsOnDiskFlag.Name)
	}
	if ctx.GlobalIsSet(EthashDatasetsLockMmapFlag.Name) {
		cfg.Ethash.DatasetsLockMmap = ctx.GlobalBool(EthashDatasetsLockMmapFlag.Name)
	}
}

func setMiner(ctx *cli.Context, cfg *miner.Config) {
	if ctx.GlobalIsSet(MinerNotifyFlag.Name) {
		cfg.Notify = strings.Split(ctx.GlobalString(MinerNotifyFlag.Name), ",")
	}
	if ctx.GlobalIsSet(MinerExtraDataFlag.Name) {
		cfg.ExtraData = []byte(ctx.GlobalString(MinerExtraDataFlag.Name))
	}
	if ctx.GlobalIsSet(MinerGasTargetFlag.Name) {
		cfg.GasFloor = ctx.GlobalUint64(MinerGasTargetFlag.Name)
	}
	if ctx.GlobalIsSet(MinerGasLimitFlag.Name) {
		cfg.GasCeil = ctx.GlobalUint64(MinerGasLimitFlag.Name)
	}
	if ctx.GlobalIsSet(MinerGasPriceFlag.Name) {
		cfg.GasPrice = GlobalBig(ctx, MinerGasPriceFlag.Name)
	}
	if ctx.GlobalIsSet(MinerRecommitIntervalFlag.Name) {
		cfg.Recommit = ctx.GlobalDuration(MinerRecommitIntervalFlag.Name)
	}
	if ctx.GlobalIsSet(MinerNoVerfiyFlag.Name) {
		cfg.Noverify = ctx.GlobalBool(MinerNoVerfiyFlag.Name)
	}
}

func setWhitelist(ctx *cli.Context, cfg *ethconfig.Config) {
	whitelist := ctx.GlobalString(WhitelistFlag.Name)
	if whitelist == "" {
		return
	}
	cfg.Whitelist = make(map[uint64]common.Hash)
	for _, entry := range strings.Split(whitelist, ",") {
		parts := strings.Split(entry, "=")
		if len(parts) != 2 {
			Fatalf("Invalid whitelist entry: %s", entry)
		}
		number, err := strconv.ParseUint(parts[0], 0, 64)
		if err != nil {
			Fatalf("Invalid whitelist block number %s: %v", parts[0], err)
		}
		var hash common.Hash
		if err = hash.UnmarshalText([]byte(parts[1])); err != nil {
			Fatalf("Invalid whitelist hash %s: %v", parts[1], err)
		}
		cfg.Whitelist[number] = hash
	}
}

// CheckExclusive verifies that only a single instance of the provided flags was
// set by the user. Each flag might optionally be followed by a string type to
// specialize it further.
func CheckExclusive(ctx *cli.Context, args ...interface{}) {
	set := make([]string, 0, 1)
	for i := 0; i < len(args); i++ {
		// Make sure the next argument is a flag and skip if not set
		flag, ok := args[i].(cli.Flag)
		if !ok {
			panic(fmt.Sprintf("invalid argument, not cli.Flag type: %T", args[i]))
		}
		// Check if next arg extends current and expand its name if so
		name := flag.GetName()

		if i+1 < len(args) {
			switch option := args[i+1].(type) {
			case string:
				// Extended flag check, make sure value set doesn't conflict with passed in option
				if ctx.GlobalString(flag.GetName()) == option {
					name += "=" + option
					set = append(set, "--"+name)
				}
				// shift arguments and continue
				i++
				continue

			case cli.Flag:
			default:
				panic(fmt.Sprintf("invalid argument, not cli.Flag or string extension: %T", args[i+1]))
			}
		}
		// Mark the flag if it's set
		if ctx.GlobalIsSet(flag.GetName()) {
			set = append(set, "--"+name)
		}
	}
	if len(set) > 1 {
		Fatalf("Flags %v can't be used at the same time", strings.Join(set, ", "))
	}
}

// SetEthConfig applies eth-related command line flags to the config.
func SetEthConfig(ctx *cli.Context, stack *node.Node, cfg *ethconfig.Config) {
	// Avoid conflicting network flags
	CheckExclusive(ctx, MainnetFlag, DeveloperFlag, RopstenFlag, RinkebyFlag, GoerliFlag, YoloV3Flag)
	CheckExclusive(ctx, LightServeFlag, SyncModeFlag, "light")
	CheckExclusive(ctx, DeveloperFlag, ExternalSignerFlag) // Can't use both ephemeral unlocked and external signer
	if ctx.GlobalString(GCModeFlag.Name) == "archive" && ctx.GlobalUint64(TxLookupLimitFlag.Name) != 0 {
		ctx.GlobalSet(TxLookupLimitFlag.Name, "0")
		log.Warn("Disable transaction unindexing for archive node")
	}
	if ctx.GlobalIsSet(LightServeFlag.Name) && ctx.GlobalUint64(TxLookupLimitFlag.Name) != 0 {
		log.Warn("LES server cannot serve old transaction status and cannot connect below les/4 protocol version if transaction lookup index is limited")
	}
	var ks *keystore.KeyStore
	if keystores := stack.AccountManager().Backends(keystore.KeyStoreType); len(keystores) > 0 {
		ks = keystores[0].(*keystore.KeyStore)
	}
	setEtherbase(ctx, ks, cfg)
	setGPO(ctx, &cfg.GPO, ctx.GlobalString(SyncModeFlag.Name) == "light")
	setTxPool(ctx, &cfg.TxPool)
	setEthash(ctx, cfg)
	setMiner(ctx, &cfg.Miner)
	setWhitelist(ctx, cfg)
	setLes(ctx, cfg)

	if ctx.GlobalIsSet(SyncModeFlag.Name) {
		cfg.SyncMode = *GlobalTextMarshaler(ctx, SyncModeFlag.Name).(*downloader.SyncMode)
	}
	if ctx.GlobalIsSet(NetworkIdFlag.Name) {
		cfg.NetworkId = ctx.GlobalUint64(NetworkIdFlag.Name)
	}
	if ctx.GlobalIsSet(CacheFlag.Name) || ctx.GlobalIsSet(CacheDatabaseFlag.Name) {
		cfg.DatabaseCache = ctx.GlobalInt(CacheFlag.Name) * ctx.GlobalInt(CacheDatabaseFlag.Name) / 100
	}
	cfg.DatabaseHandles = MakeDatabaseHandles()
	if ctx.GlobalIsSet(AncientFlag.Name) {
		cfg.DatabaseFreezer = ctx.GlobalString(AncientFlag.Name)
	}

	if gcmode := ctx.GlobalString(GCModeFlag.Name); gcmode != "full" && gcmode != "archive" {
		Fatalf("--%s must be either 'full' or 'archive'", GCModeFlag.Name)
	}
	if ctx.GlobalIsSet(GCModeFlag.Name) {
		cfg.NoPruning = ctx.GlobalString(GCModeFlag.Name) == "archive"
	}
	if ctx.GlobalIsSet(CacheNoPrefetchFlag.Name) {
		cfg.NoPrefetch = ctx.GlobalBool(CacheNoPrefetchFlag.Name)
	}
	// Read the value from the flag no matter if it's set or not.
	cfg.Preimages = ctx.GlobalBool(CachePreimagesFlag.Name)
	if cfg.NoPruning && !cfg.Preimages {
		cfg.Preimages = true
		log.Info("Enabling recording of key preimages since archive mode is used")
	}
	if ctx.GlobalIsSet(TxLookupLimitFlag.Name) {
		cfg.TxLookupLimit = ctx.GlobalUint64(TxLookupLimitFlag.Name)
	}
	if ctx.GlobalIsSet(CacheFlag.Name) || ctx.GlobalIsSet(CacheTrieFlag.Name) {
		cfg.TrieCleanCache = ctx.GlobalInt(CacheFlag.Name) * ctx.GlobalInt(CacheTrieFlag.Name) / 100
	}
	if ctx.GlobalIsSet(CacheTrieJournalFlag.Name) {
		cfg.TrieCleanCacheJournal = ctx.GlobalString(CacheTrieJournalFlag.Name)
	}
	if ctx.GlobalIsSet(CacheTrieRejournalFlag.Name) {
		cfg.TrieCleanCacheRejournal = ctx.GlobalDuration(CacheTrieRejournalFlag.Name)
	}
	if ctx.GlobalIsSet(CacheFlag.Name) || ctx.GlobalIsSet(CacheGCFlag.Name) {
		cfg.TrieDirtyCache = ctx.GlobalInt(CacheFlag.Name) * ctx.GlobalInt(CacheGCFlag.Name) / 100
	}
	if ctx.GlobalIsSet(CacheFlag.Name) || ctx.GlobalIsSet(CacheSnapshotFlag.Name) {
		cfg.SnapshotCache = ctx.GlobalInt(CacheFlag.Name) * ctx.GlobalInt(CacheSnapshotFlag.Name) / 100
	}
	if !ctx.GlobalBool(SnapshotFlag.Name) {
		// If snap-sync is requested, this flag is also required
		if cfg.SyncMode == downloader.SnapSync {
			log.Info("Snap sync requested, enabling --snapshot")
		} else {
			cfg.TrieCleanCache += cfg.SnapshotCache
			cfg.SnapshotCache = 0 // Disabled
		}
	}
	if ctx.GlobalIsSet(DocRootFlag.Name) {
		cfg.DocRoot = ctx.GlobalString(DocRootFlag.Name)
	}
	if ctx.GlobalIsSet(VMEnableDebugFlag.Name) {
		// TODO(fjl): force-enable this in --dev mode
		cfg.EnablePreimageRecording = ctx.GlobalBool(VMEnableDebugFlag.Name)
	}

	if ctx.GlobalIsSet(EWASMInterpreterFlag.Name) {
		cfg.EWASMInterpreter = ctx.GlobalString(EWASMInterpreterFlag.Name)
	}

	if ctx.GlobalIsSet(EVMInterpreterFlag.Name) {
		cfg.EVMInterpreter = ctx.GlobalString(EVMInterpreterFlag.Name)
	}
	if ctx.GlobalIsSet(RPCGlobalGasCapFlag.Name) {
		cfg.RPCGasCap = ctx.GlobalUint64(RPCGlobalGasCapFlag.Name)
	}
	if cfg.RPCGasCap != 0 {
		log.Info("Set global gas cap", "cap", cfg.RPCGasCap)
	} else {
		log.Info("Global gas cap disabled")
	}
	if ctx.GlobalIsSet(RPCGlobalTxFeeCapFlag.Name) {
		cfg.RPCTxFeeCap = ctx.GlobalFloat64(RPCGlobalTxFeeCapFlag.Name)
	}
	if ctx.GlobalIsSet(NoDiscoverFlag.Name) {
		cfg.EthDiscoveryURLs, cfg.SnapDiscoveryURLs = []string{}, []string{}
	} else if ctx.GlobalIsSet(DNSDiscoveryFlag.Name) {
		urls := ctx.GlobalString(DNSDiscoveryFlag.Name)
		if urls == "" {
			cfg.EthDiscoveryURLs = []string{}
		} else {
			cfg.EthDiscoveryURLs = SplitAndTrim(urls)
		}
	}
	// Override any default configs for hard coded networks.
	switch {
	case ctx.GlobalBool(MainnetFlag.Name):
		if !ctx.GlobalIsSet(NetworkIdFlag.Name) {
			cfg.NetworkId = 1
		}
		cfg.Genesis = core.DefaultGenesisBlock()
		SetDNSDiscoveryDefaults(cfg, params.MainnetGenesisHash)
	case ctx.GlobalBool(RopstenFlag.Name):
		if !ctx.GlobalIsSet(NetworkIdFlag.Name) {
			cfg.NetworkId = 3
		}
		cfg.Genesis = core.DefaultRopstenGenesisBlock()
		SetDNSDiscoveryDefaults(cfg, params.RopstenGenesisHash)
	case ctx.GlobalBool(RinkebyFlag.Name):
		if !ctx.GlobalIsSet(NetworkIdFlag.Name) {
			cfg.NetworkId = 4
		}
		cfg.Genesis = core.DefaultRinkebyGenesisBlock()
		SetDNSDiscoveryDefaults(cfg, params.RinkebyGenesisHash)
	case ctx.GlobalBool(GoerliFlag.Name):
		if !ctx.GlobalIsSet(NetworkIdFlag.Name) {
			cfg.NetworkId = 5
		}
		cfg.Genesis = core.DefaultGoerliGenesisBlock()
		SetDNSDiscoveryDefaults(cfg, params.GoerliGenesisHash)
	case ctx.GlobalBool(YoloV3Flag.Name):
		if !ctx.GlobalIsSet(NetworkIdFlag.Name) {
			cfg.NetworkId = new(big.Int).SetBytes([]byte("yolov3x")).Uint64() // "yolov3x"
		}
		cfg.Genesis = core.DefaultYoloV3GenesisBlock()
	case ctx.GlobalBool(DeveloperFlag.Name):
		if !ctx.GlobalIsSet(NetworkIdFlag.Name) {
			cfg.NetworkId = 1337
		}
		// Create new developer account or reuse existing one
		var (
			developer  accounts.Account
			passphrase string
			err        error
		)
		if list := MakePasswordList(ctx); len(list) > 0 {
			// Just take the first value. Although the function returns a possible multiple values and
			// some usages iterate through them as attempts, that doesn't make sense in this setting,
			// when we're definitely concerned with only one account.
			passphrase = list[0]
		}
		// setEtherbase has been called above, configuring the miner address from command line flags.
		if cfg.Miner.Etherbase != (common.Address{}) {
			developer = accounts.Account{Address: cfg.Miner.Etherbase}
		} else if accs := ks.Accounts(); len(accs) > 0 {
			developer = ks.Accounts()[0]
		} else {
			developer, err = ks.NewAccount(passphrase)
			if err != nil {
				Fatalf("Failed to create developer account: %v", err)
			}
		}
		if err := ks.Unlock(developer, passphrase); err != nil {
			Fatalf("Failed to unlock developer account: %v", err)
		}
		log.Info("Using developer account", "address", developer.Address)

		// Create a new developer genesis block or reuse existing one
		cfg.Genesis = core.DeveloperGenesisBlock(uint64(ctx.GlobalInt(DeveloperPeriodFlag.Name)), developer.Address)
		if ctx.GlobalIsSet(DataDirFlag.Name) {
			// Check if we have an already initialized chain and fall back to
			// that if so. Otherwise we need to generate a new genesis spec.
			chaindb := MakeChainDatabase(ctx, stack)
			if rawdb.ReadCanonicalHash(chaindb, 0) != (common.Hash{}) {
				cfg.Genesis = nil // fallback to db content
			}
			chaindb.Close()
		}
		if !ctx.GlobalIsSet(MinerGasPriceFlag.Name) {
			cfg.Miner.GasPrice = big.NewInt(1)
		}
	default:
		if cfg.NetworkId == 1 {
			SetDNSDiscoveryDefaults(cfg, params.MainnetGenesisHash)
		}
	}
}

// SetDNSDiscoveryDefaults configures DNS discovery with the given URL if
// no URLs are set.
func SetDNSDiscoveryDefaults(cfg *ethconfig.Config, genesis common.Hash) {
	if cfg.EthDiscoveryURLs != nil {
		return // already set through flags/config
	}
	protocol := "all"
	if cfg.SyncMode == downloader.LightSync {
		protocol = "les"
	}
	if url := params.KnownDNSNetwork(genesis, protocol); url != "" {
		cfg.EthDiscoveryURLs = []string{url}
	}
	if cfg.SyncMode == downloader.SnapSync {
		if url := params.KnownDNSNetwork(genesis, "snap"); url != "" {
			cfg.SnapDiscoveryURLs = []string{url}
		}
	}
}

// RegisterEthService adds an Ethereum client to the stack.
func RegisterEthService(stack *node.Node, cfg *ethconfig.Config) ethapi.Backend {
	if cfg.SyncMode == downloader.LightSync {
		backend, err := les.New(stack, cfg)
		if err != nil {
			Fatalf("Failed to register the Ethereum service: %v", err)
		}
		stack.RegisterAPIs(tracers.APIs(backend.ApiBackend))
		return backend.ApiBackend
	}
	backend, err := eth.New(stack, cfg)
	if err != nil {
		Fatalf("Failed to register the Ethereum service: %v", err)
	}
	if cfg.LightServ > 0 {
		_, err := les.NewLesServer(stack, backend, cfg)
		if err != nil {
			Fatalf("Failed to create the LES server: %v", err)
		}
	}
	stack.RegisterAPIs(tracers.APIs(backend.APIBackend))
	return backend.APIBackend
}

// RegisterEthStatsService configures the Ethereum Stats daemon and adds it to
// the given node.
func RegisterEthStatsService(stack *node.Node, backend ethapi.Backend, url string) {
	if err := ethstats.New(stack, backend, backend.Engine(), url); err != nil {
		Fatalf("Failed to register the Ethereum Stats service: %v", err)
	}
}

// RegisterGraphQLService is a utility function to construct a new service and register it against a node.
func RegisterGraphQLService(stack *node.Node, backend ethapi.Backend, cfg node.Config) {
	if err := graphql.New(stack, backend, cfg.GraphQLCors, cfg.GraphQLVirtualHosts); err != nil {
		Fatalf("Failed to register the GraphQL service: %v", err)
	}
}

func SetupMetrics(ctx *cli.Context) {
	if metrics.Enabled {
		log.Info("Enabling metrics collection")

		var (
			enableExport = ctx.GlobalBool(MetricsEnableInfluxDBFlag.Name)
			endpoint     = ctx.GlobalString(MetricsInfluxDBEndpointFlag.Name)
			database     = ctx.GlobalString(MetricsInfluxDBDatabaseFlag.Name)
			username     = ctx.GlobalString(MetricsInfluxDBUsernameFlag.Name)
			password     = ctx.GlobalString(MetricsInfluxDBPasswordFlag.Name)
		)

		if enableExport {
			tagsMap := SplitTagsFlag(ctx.GlobalString(MetricsInfluxDBTagsFlag.Name))

			log.Info("Enabling metrics export to InfluxDB")

			go influxdb.InfluxDBWithTags(metrics.DefaultRegistry, 10*time.Second, endpoint, database, username, password, "geth.", tagsMap)
		}

		if ctx.GlobalIsSet(MetricsHTTPFlag.Name) {
			address := fmt.Sprintf("%s:%d", ctx.GlobalString(MetricsHTTPFlag.Name), ctx.GlobalInt(MetricsPortFlag.Name))
			log.Info("Enabling stand-alone metrics HTTP endpoint", "address", address)
			exp.Setup(address)
		}
	}
}

func SplitTagsFlag(tagsFlag string) map[string]string {
	tags := strings.Split(tagsFlag, ",")
	tagsMap := map[string]string{}

	for _, t := range tags {
		if t != "" {
			kv := strings.Split(t, "=")

			if len(kv) == 2 {
				tagsMap[kv[0]] = kv[1]
			}
		}
	}

	return tagsMap
}

// MakeChainDatabase open an LevelDB using the flags passed to the client and will hard crash if it fails.
func MakeChainDatabase(ctx *cli.Context, stack *node.Node) ethdb.Database {
	var (
		cache   = ctx.GlobalInt(CacheFlag.Name) * ctx.GlobalInt(CacheDatabaseFlag.Name) / 100
		handles = MakeDatabaseHandles()

		err     error
		chainDb ethdb.Database
	)
	if ctx.GlobalString(SyncModeFlag.Name) == "light" {
		name := "lightchaindata"
		chainDb, err = stack.OpenDatabase(name, cache, handles, "")
	} else {
		name := "chaindata"
		chainDb, err = stack.OpenDatabaseWithFreezer(name, cache, handles, ctx.GlobalString(AncientFlag.Name), "")
	}
	if err != nil {
		Fatalf("Could not open database: %v", err)
	}
	return chainDb
}

func MakeGenesis(ctx *cli.Context) *core.Genesis {
	var genesis *core.Genesis
	switch {
	case ctx.GlobalBool(RopstenFlag.Name):
		genesis = core.DefaultRopstenGenesisBlock()
	case ctx.GlobalBool(RinkebyFlag.Name):
		genesis = core.DefaultRinkebyGenesisBlock()
	case ctx.GlobalBool(GoerliFlag.Name):
		genesis = core.DefaultGoerliGenesisBlock()
	case ctx.GlobalBool(YoloV3Flag.Name):
		genesis = core.DefaultYoloV3GenesisBlock()
	case ctx.GlobalBool(DeveloperFlag.Name):
		Fatalf("Developer chains are ephemeral")
	}
	return genesis
}

// MakeChain creates a chain manager from set command line flags.
func MakeChain(ctx *cli.Context, stack *node.Node, readOnly bool) (chain *core.BlockChain, chainDb ethdb.Database) {
	var err error
	chainDb = MakeChainDatabase(ctx, stack)
	config, _, err := core.SetupGenesisBlock(chainDb, MakeGenesis(ctx))
	if err != nil {
		Fatalf("%v", err)
	}
	var engine consensus.Engine
	if config.Clique != nil {
		engine = clique.New(config.Clique, chainDb)
	} else {
		engine = ethash.NewFaker()
		if !ctx.GlobalBool(FakePoWFlag.Name) {
			engine = ethash.New(ethash.Config{
				CacheDir:         stack.ResolvePath(ethconfig.Defaults.Ethash.CacheDir),
				CachesInMem:      ethconfig.Defaults.Ethash.CachesInMem,
				CachesOnDisk:     ethconfig.Defaults.Ethash.CachesOnDisk,
				CachesLockMmap:   ethconfig.Defaults.Ethash.CachesLockMmap,
				DatasetDir:       stack.ResolvePath(ethconfig.Defaults.Ethash.DatasetDir),
				DatasetsInMem:    ethconfig.Defaults.Ethash.DatasetsInMem,
				DatasetsOnDisk:   ethconfig.Defaults.Ethash.DatasetsOnDisk,
				DatasetsLockMmap: ethconfig.Defaults.Ethash.DatasetsLockMmap,
			}, nil, false)
		}
	}
	if gcmode := ctx.GlobalString(GCModeFlag.Name); gcmode != "full" && gcmode != "archive" {
		Fatalf("--%s must be either 'full' or 'archive'", GCModeFlag.Name)
	}
	cache := &core.CacheConfig{
		TrieCleanLimit:      ethconfig.Defaults.TrieCleanCache,
		TrieCleanNoPrefetch: ctx.GlobalBool(CacheNoPrefetchFlag.Name),
		TrieDirtyLimit:      ethconfig.Defaults.TrieDirtyCache,
		TrieDirtyDisabled:   ctx.GlobalString(GCModeFlag.Name) == "archive",
		TrieTimeLimit:       ethconfig.Defaults.TrieTimeout,
		SnapshotLimit:       ethconfig.Defaults.SnapshotCache,
		Preimages:           ctx.GlobalBool(CachePreimagesFlag.Name),
	}
	if cache.TrieDirtyDisabled && !cache.Preimages {
		cache.Preimages = true
		log.Info("Enabling recording of key preimages since archive mode is used")
	}
	if !ctx.GlobalBool(SnapshotFlag.Name) {
		cache.SnapshotLimit = 0 // Disabled
	}
	if ctx.GlobalIsSet(CacheFlag.Name) || ctx.GlobalIsSet(CacheTrieFlag.Name) {
		cache.TrieCleanLimit = ctx.GlobalInt(CacheFlag.Name) * ctx.GlobalInt(CacheTrieFlag.Name) / 100
	}
	if ctx.GlobalIsSet(CacheFlag.Name) || ctx.GlobalIsSet(CacheGCFlag.Name) {
		cache.TrieDirtyLimit = ctx.GlobalInt(CacheFlag.Name) * ctx.GlobalInt(CacheGCFlag.Name) / 100
	}

<<<<<<< HEAD
	if deepmind.Enabled {
		log.Info("Ensuring no prefetch is set to true for proper deep mind functionning")
		cache.TrieCleanNoPrefetch = true
	}

=======
>>>>>>> 2dc33900
	vmcfg := vm.Config{EnablePreimageRecording: ctx.GlobalBool(VMEnableDebugFlag.Name)}
	var limit *uint64
	if ctx.GlobalIsSet(TxLookupLimitFlag.Name) && !readOnly {
		l := ctx.GlobalUint64(TxLookupLimitFlag.Name)
		limit = &l
	}
	chain, err = core.NewBlockChain(chainDb, cache, config, engine, vmcfg, nil, limit)
	if err != nil {
		Fatalf("Can't create BlockChain: %v", err)
	}
	return chain, chainDb
}

// MakeConsolePreloads retrieves the absolute paths for the console JavaScript
// scripts to preload before starting.
func MakeConsolePreloads(ctx *cli.Context) []string {
	// Skip preloading if there's nothing to preload
	if ctx.GlobalString(PreloadJSFlag.Name) == "" {
		return nil
	}
	// Otherwise resolve absolute paths and return them
	var preloads []string

	for _, file := range strings.Split(ctx.GlobalString(PreloadJSFlag.Name), ",") {
		preloads = append(preloads, strings.TrimSpace(file))
	}
	return preloads
}

// MigrateFlags sets the global flag from a local flag when it's set.
// This is a temporary function used for migrating old command/flags to the
// new format.
//
// e.g. geth account new --keystore /tmp/mykeystore --lightkdf
//
// is equivalent after calling this method with:
//
// geth --keystore /tmp/mykeystore --lightkdf account new
//
// This allows the use of the existing configuration functionality.
// When all flags are migrated this function can be removed and the existing
// configuration functionality must be changed that is uses local flags
func MigrateFlags(action func(ctx *cli.Context) error) func(*cli.Context) error {
	return func(ctx *cli.Context) error {
		for _, name := range ctx.FlagNames() {
			if ctx.IsSet(name) {
				ctx.GlobalSet(name, ctx.String(name))
			}
		}
		return action(ctx)
	}
}<|MERGE_RESOLUTION|>--- conflicted
+++ resolved
@@ -30,8 +30,6 @@
 	"text/tabwriter"
 	"text/template"
 	"time"
-
-	"github.com/ethereum/go-ethereum/deepmind"
 
 	"github.com/ethereum/go-ethereum/accounts"
 	"github.com/ethereum/go-ethereum/accounts/keystore"
@@ -1841,14 +1839,6 @@
 		cache.TrieDirtyLimit = ctx.GlobalInt(CacheFlag.Name) * ctx.GlobalInt(CacheGCFlag.Name) / 100
 	}
 
-<<<<<<< HEAD
-	if deepmind.Enabled {
-		log.Info("Ensuring no prefetch is set to true for proper deep mind functionning")
-		cache.TrieCleanNoPrefetch = true
-	}
-
-=======
->>>>>>> 2dc33900
 	vmcfg := vm.Config{EnablePreimageRecording: ctx.GlobalBool(VMEnableDebugFlag.Name)}
 	var limit *uint64
 	if ctx.GlobalIsSet(TxLookupLimitFlag.Name) && !readOnly {
